// !$*UTF8*$!
{
	archiveVersion = 1;
	classes = {
	};
	objectVersion = 48;
	objects = {

/* Begin PBXBuildFile section */
		035AFA042263868E009DD0BB /* RTMPStreamTests.swift in Sources */ = {isa = PBXBuildFile; fileRef = 035AFA032263868E009DD0BB /* RTMPStreamTests.swift */; };
		2901A4EE1D437170002BBD23 /* DisplayLinkedQueue.swift in Sources */ = {isa = PBXBuildFile; fileRef = 2901A4ED1D437170002BBD23 /* DisplayLinkedQueue.swift */; };
		2901A4EF1D437662002BBD23 /* DisplayLinkedQueue.swift in Sources */ = {isa = PBXBuildFile; fileRef = 2901A4ED1D437170002BBD23 /* DisplayLinkedQueue.swift */; };
		290686031DFDB7A7008EB7ED /* RTMPConnectionTests.swift in Sources */ = {isa = PBXBuildFile; fileRef = 290686021DFDB7A6008EB7ED /* RTMPConnectionTests.swift */; };
		290686051DFDC19B008EB7ED /* SampleVideo_360x240_5mb-base.mp4 in Resources */ = {isa = PBXBuildFile; fileRef = 290686041DFDC19B008EB7ED /* SampleVideo_360x240_5mb-base.mp4 */; };
		290EA8901DFB616000053022 /* Foundation+ExtensionTests.swift in Sources */ = {isa = PBXBuildFile; fileRef = 290EA88E1DFB616000053022 /* Foundation+ExtensionTests.swift */; };
		290EA8911DFB616000053022 /* SwiftCore+ExtensionTests.swift in Sources */ = {isa = PBXBuildFile; fileRef = 290EA88F1DFB616000053022 /* SwiftCore+ExtensionTests.swift */; };
		290EA8931DFB617800053022 /* HTTPRequestTests.swift in Sources */ = {isa = PBXBuildFile; fileRef = 290EA8921DFB617800053022 /* HTTPRequestTests.swift */; };
		290EA8981DFB619600053022 /* MP4SamplerTests.swift in Sources */ = {isa = PBXBuildFile; fileRef = 290EA8941DFB619600053022 /* MP4SamplerTests.swift */; };
		290EA8991DFB619600053022 /* PacketizedElementaryStreamTests.swift in Sources */ = {isa = PBXBuildFile; fileRef = 290EA8951DFB619600053022 /* PacketizedElementaryStreamTests.swift */; };
		290EA89A1DFB619600053022 /* ProgramSpecificTests.swift in Sources */ = {isa = PBXBuildFile; fileRef = 290EA8961DFB619600053022 /* ProgramSpecificTests.swift */; };
		290EA89B1DFB619600053022 /* TSTests.swift in Sources */ = {isa = PBXBuildFile; fileRef = 290EA8971DFB619600053022 /* TSTests.swift */; };
		290EA89F1DFB61B100053022 /* AMF0SerializerTests.swift in Sources */ = {isa = PBXBuildFile; fileRef = 290EA89C1DFB61B100053022 /* AMF0SerializerTests.swift */; };
		290EA8A01DFB61B100053022 /* ASClassTests.swift in Sources */ = {isa = PBXBuildFile; fileRef = 290EA89D1DFB61B100053022 /* ASClassTests.swift */; };
		290EA8A11DFB61B100053022 /* RTMPChunkTests.swift in Sources */ = {isa = PBXBuildFile; fileRef = 290EA89E1DFB61B100053022 /* RTMPChunkTests.swift */; };
		290EA8A91DFB61E700053022 /* ByteArrayTests.swift in Sources */ = {isa = PBXBuildFile; fileRef = 290EA8A41DFB61E700053022 /* ByteArrayTests.swift */; };
		290EA8AA1DFB61E700053022 /* CRC32Tests.swift in Sources */ = {isa = PBXBuildFile; fileRef = 290EA8A51DFB61E700053022 /* CRC32Tests.swift */; };
		290EA8AB1DFB61E700053022 /* EventDispatcherTests.swift in Sources */ = {isa = PBXBuildFile; fileRef = 290EA8A61DFB61E700053022 /* EventDispatcherTests.swift */; };
		290EA8AC1DFB61E700053022 /* MD5Tests.swift in Sources */ = {isa = PBXBuildFile; fileRef = 290EA8A71DFB61E700053022 /* MD5Tests.swift */; };
		290EA8AD1DFB61E700053022 /* TimerDriverTests.swift in Sources */ = {isa = PBXBuildFile; fileRef = 290EA8A81DFB61E700053022 /* TimerDriverTests.swift */; };
		291468191E581C8F00E619BA /* Preference.swift in Sources */ = {isa = PBXBuildFile; fileRef = 291468161E581C7D00E619BA /* Preference.swift */; };
		2915EC4D1D85BB8C00621092 /* RTMPTSocket.swift in Sources */ = {isa = PBXBuildFile; fileRef = 294852551D84BFAD002DE492 /* RTMPTSocket.swift */; };
		2915EC541D85BDF100621092 /* ReplayKit.framework in Frameworks */ = {isa = PBXBuildFile; fileRef = 2915EC531D85BDF100621092 /* ReplayKit.framework */; };
		2915EC6F1D85BDF100621092 /* Screencast.appex in Embed App Extensions */ = {isa = PBXBuildFile; fileRef = 2915EC521D85BDF100621092 /* Screencast.appex */; settings = {ATTRIBUTES = (RemoveHeadersOnCopy, ); }; };
		291619661E7EFB09009FB344 /* Main.storyboard in Resources */ = {isa = PBXBuildFile; fileRef = 291619621E7EFA2A009FB344 /* Main.storyboard */; };
		291619691E7EFEA8009FB344 /* MainViewController.swift in Sources */ = {isa = PBXBuildFile; fileRef = 291619671E7EFE4E009FB344 /* MainViewController.swift */; };
		2916196A1E7EFF38009FB344 /* Preference.swift in Sources */ = {isa = PBXBuildFile; fileRef = 291468161E581C7D00E619BA /* Preference.swift */; };
		2916196C1E7F0768009FB344 /* CMFormatDescription+Extension.swift in Sources */ = {isa = PBXBuildFile; fileRef = 2916196B1E7F0768009FB344 /* CMFormatDescription+Extension.swift */; };
		2916196D1E7F0777009FB344 /* CMFormatDescription+Extension.swift in Sources */ = {isa = PBXBuildFile; fileRef = 2916196B1E7F0768009FB344 /* CMFormatDescription+Extension.swift */; };
		2917CB662104CA2800F6823A /* AudioSpecificConfigTests.swift in Sources */ = {isa = PBXBuildFile; fileRef = 2917CB652104CA2800F6823A /* AudioSpecificConfigTests.swift */; };
		291F4E381CF206E600F59C51 /* Icon.png in Resources */ = {isa = PBXBuildFile; fileRef = 291F4E361CF206E200F59C51 /* Icon.png */; };
		2923A1F31D63004E0019FBCD /* VisualEffect.swift in Sources */ = {isa = PBXBuildFile; fileRef = 2965436A1D62FEB700734698 /* VisualEffect.swift */; };
		2923A1F41D6300510019FBCD /* MainWindowController.swift in Sources */ = {isa = PBXBuildFile; fileRef = 296543691D62FEB700734698 /* MainWindowController.swift */; };
		2923A1F71D63005F0019FBCD /* Assets.xcassets in Resources */ = {isa = PBXBuildFile; fileRef = 296543651D62FEB700734698 /* Assets.xcassets */; };
		2923A1F81D6300650019FBCD /* AppDelegate.swift in Sources */ = {isa = PBXBuildFile; fileRef = 296543641D62FEB700734698 /* AppDelegate.swift */; };
		29245AEE1D32347E00AFFB9A /* VideoGravityUtil.swift in Sources */ = {isa = PBXBuildFile; fileRef = 29245AEC1D3233EB00AFFB9A /* VideoGravityUtil.swift */; };
		29245AEF1D32348400AFFB9A /* VideoGravityUtil.swift in Sources */ = {isa = PBXBuildFile; fileRef = 29245AEC1D3233EB00AFFB9A /* VideoGravityUtil.swift */; };
		2926A9EC1DE6B71E0074E3D2 /* MachUtil.swift in Sources */ = {isa = PBXBuildFile; fileRef = 2926A9EB1DE6B71D0074E3D2 /* MachUtil.swift */; };
		2926A9EF1DE6B83F0074E3D2 /* MachUtil.swift in Sources */ = {isa = PBXBuildFile; fileRef = 2926A9EB1DE6B71D0074E3D2 /* MachUtil.swift */; };
		2926A9F21DE6F08E0074E3D2 /* TimerDriver.swift in Sources */ = {isa = PBXBuildFile; fileRef = 2926A9F01DE6EAEB0074E3D2 /* TimerDriver.swift */; };
		2926A9F31DE6F08F0074E3D2 /* TimerDriver.swift in Sources */ = {isa = PBXBuildFile; fileRef = 2926A9F01DE6EAEB0074E3D2 /* TimerDriver.swift */; };
		292AC17C1CF4C871004F5730 /* MD5.swift in Sources */ = {isa = PBXBuildFile; fileRef = 2942424C1CF4C01300D65DCB /* MD5.swift */; };
		292D8A331D8B293300DBECE2 /* MP4Sampler.swift in Sources */ = {isa = PBXBuildFile; fileRef = 292D8A321D8B293300DBECE2 /* MP4Sampler.swift */; };
		292D8A341D8B294900DBECE2 /* MP4Sampler.swift in Sources */ = {isa = PBXBuildFile; fileRef = 292D8A321D8B293300DBECE2 /* MP4Sampler.swift */; };
		292D8A351D8B294E00DBECE2 /* MP4Reader.swift in Sources */ = {isa = PBXBuildFile; fileRef = 29798E511CE5DF1900F5CBD0 /* MP4Reader.swift */; };
		292F6DB11EEBB2040097EDBE /* AVFoundation.swift in Sources */ = {isa = PBXBuildFile; fileRef = 292F6DB01EEBB2040097EDBE /* AVFoundation.swift */; };
		2930D0411E12D35400DA2DC5 /* SampleHandler.swift in Sources */ = {isa = PBXBuildFile; fileRef = 2930D03F1E12D17C00DA2DC5 /* SampleHandler.swift */; };
		29373DB6205524D700099860 /* HaishinKit.framework in Frameworks */ = {isa = PBXBuildFile; fileRef = 29D3D4DC1ED0509900DD4AA6 /* HaishinKit.framework */; };
		29373DB7205524D700099860 /* HaishinKit.framework in Embed Frameworks */ = {isa = PBXBuildFile; fileRef = 29D3D4DC1ED0509900DD4AA6 /* HaishinKit.framework */; settings = {ATTRIBUTES = (CodeSignOnCopy, RemoveHeadersOnCopy, ); }; };
		293875DD1F374D4B009F4B30 /* Logboard.framework in Frameworks */ = {isa = PBXBuildFile; fileRef = 293875DC1F374D4B009F4B30 /* Logboard.framework */; };
		293875DF1F374D6E009F4B30 /* Logboard.framework in Frameworks */ = {isa = PBXBuildFile; fileRef = 293875DE1F374D6E009F4B30 /* Logboard.framework */; };
		293875E11F374D80009F4B30 /* Logboard.framework in Frameworks */ = {isa = PBXBuildFile; fileRef = 293875E01F374D80009F4B30 /* Logboard.framework */; };
		2941746B22D069B300A2944F /* AudioEffect.swift in Sources */ = {isa = PBXBuildFile; fileRef = 2941746A22D069B300A2944F /* AudioEffect.swift */; };
		2941746C22D069B300A2944F /* AudioEffect.swift in Sources */ = {isa = PBXBuildFile; fileRef = 2941746A22D069B300A2944F /* AudioEffect.swift */; };
		2941746D22D069B300A2944F /* AudioEffect.swift in Sources */ = {isa = PBXBuildFile; fileRef = 2941746A22D069B300A2944F /* AudioEffect.swift */; };
		2942424D1CF4C01300D65DCB /* MD5.swift in Sources */ = {isa = PBXBuildFile; fileRef = 2942424C1CF4C01300D65DCB /* MD5.swift */; };
		2942A4F821A9418A004E1BEE /* Running.swift in Sources */ = {isa = PBXBuildFile; fileRef = 2942A4F721A9418A004E1BEE /* Running.swift */; };
		2942A4F921A9418A004E1BEE /* Running.swift in Sources */ = {isa = PBXBuildFile; fileRef = 2942A4F721A9418A004E1BEE /* Running.swift */; };
		2942A4FA21A9418A004E1BEE /* Running.swift in Sources */ = {isa = PBXBuildFile; fileRef = 2942A4F721A9418A004E1BEE /* Running.swift */; };
		2942EF841DFF4D06008E620C /* HaishinKit.framework in Frameworks */ = {isa = PBXBuildFile; fileRef = 2945CBBD1B4BE66000104112 /* HaishinKit.framework */; };
		2942EF861DFF4D3C008E620C /* HaishinKit.framework in Embed Frameworks */ = {isa = PBXBuildFile; fileRef = 2945CBBD1B4BE66000104112 /* HaishinKit.framework */; settings = {ATTRIBUTES = (CodeSignOnCopy, RemoveHeadersOnCopy, ); }; };
		294637A41EC8961C008EEC71 /* RTMPReaderTests.swift in Sources */ = {isa = PBXBuildFile; fileRef = 294637A31EC8961C008EEC71 /* RTMPReaderTests.swift */; };
		294637A81EC89BC9008EEC71 /* Config.swift in Sources */ = {isa = PBXBuildFile; fileRef = 294637A71EC89BC9008EEC71 /* Config.swift */; };
		294637AA1EC8A79F008EEC71 /* SampleVideo_360x240_5mb.flv in Resources */ = {isa = PBXBuildFile; fileRef = 294637A91EC8A79F008EEC71 /* SampleVideo_360x240_5mb.flv */; };
		294852571D852499002DE492 /* RTMPTSocket.swift in Sources */ = {isa = PBXBuildFile; fileRef = 294852551D84BFAD002DE492 /* RTMPTSocket.swift */; };
		294CC9B422D9BEC000F9DD5C /* DisplayLink.swift in Sources */ = {isa = PBXBuildFile; fileRef = 294CC9B322D9BEC000F9DD5C /* DisplayLink.swift */; };
		295018201FFA1BD700358E10 /* AudioConverterTests.swift in Sources */ = {isa = PBXBuildFile; fileRef = 2950181F1FFA1BD700358E10 /* AudioConverterTests.swift */; };
		295018221FFA1C9D00358E10 /* SinWaveUtil.swift in Sources */ = {isa = PBXBuildFile; fileRef = 295018211FFA1C9D00358E10 /* SinWaveUtil.swift */; };
		295074301E4620FF007F15A4 /* Main.storyboard in Resources */ = {isa = PBXBuildFile; fileRef = 29205CBD1E461F4E009D3FFF /* Main.storyboard */; };
		295074311E462105007F15A4 /* PreferenceViewController.swift in Sources */ = {isa = PBXBuildFile; fileRef = 2950742E1E4620B7007F15A4 /* PreferenceViewController.swift */; };
		2955F51F1D09EBAD004CC995 /* VisualEffect.swift in Sources */ = {isa = PBXBuildFile; fileRef = 296897461CDB01D20074D5F0 /* VisualEffect.swift */; };
		29562B881E6BFFE000BB940A /* HaishinKit.framework in Frameworks */ = {isa = PBXBuildFile; fileRef = 29B8761B1CD701F900FC07DA /* HaishinKit.framework */; };
		29562B891E6BFFE000BB940A /* HaishinKit.framework in Embed Frameworks */ = {isa = PBXBuildFile; fileRef = 29B8761B1CD701F900FC07DA /* HaishinKit.framework */; settings = {ATTRIBUTES = (CodeSignOnCopy, RemoveHeadersOnCopy, ); }; };
		2957473E1E34F3DB00EF056E /* RTMPBroadcaster.swift in Sources */ = {isa = PBXBuildFile; fileRef = 2957473B1E34F30300EF056E /* RTMPBroadcaster.swift */; };
		295747911E37AC1000EF056E /* RTMPStreamDelegate.swift in Sources */ = {isa = PBXBuildFile; fileRef = 295747901E37AC1000EF056E /* RTMPStreamDelegate.swift */; };
		295747921E3A30A400EF056E /* RTMPStreamDelegate.swift in Sources */ = {isa = PBXBuildFile; fileRef = 295747901E37AC1000EF056E /* RTMPStreamDelegate.swift */; };
		295891011EEB7A8B00CE51E1 /* ScalingMode.swift in Sources */ = {isa = PBXBuildFile; fileRef = 295891001EEB7A8B00CE51E1 /* ScalingMode.swift */; };
		295891021EEB7AFC00CE51E1 /* ScalingMode.swift in Sources */ = {isa = PBXBuildFile; fileRef = 295891001EEB7A8B00CE51E1 /* ScalingMode.swift */; };
		295891031EEB7AFC00CE51E1 /* ScalingMode.swift in Sources */ = {isa = PBXBuildFile; fileRef = 295891001EEB7A8B00CE51E1 /* ScalingMode.swift */; };
		2958910A1EEB8D1800CE51E1 /* FLVReader.swift in Sources */ = {isa = PBXBuildFile; fileRef = 295891091EEB8D1800CE51E1 /* FLVReader.swift */; };
		2958910B1EEB8D1800CE51E1 /* FLVReader.swift in Sources */ = {isa = PBXBuildFile; fileRef = 295891091EEB8D1800CE51E1 /* FLVReader.swift */; };
		2958910C1EEB8D1800CE51E1 /* FLVReader.swift in Sources */ = {isa = PBXBuildFile; fileRef = 295891091EEB8D1800CE51E1 /* FLVReader.swift */; };
		2958910E1EEB8D3C00CE51E1 /* FLVVideoCodec.swift in Sources */ = {isa = PBXBuildFile; fileRef = 2958910D1EEB8D3C00CE51E1 /* FLVVideoCodec.swift */; };
		2958910F1EEB8D3C00CE51E1 /* FLVVideoCodec.swift in Sources */ = {isa = PBXBuildFile; fileRef = 2958910D1EEB8D3C00CE51E1 /* FLVVideoCodec.swift */; };
		295891101EEB8D3C00CE51E1 /* FLVVideoCodec.swift in Sources */ = {isa = PBXBuildFile; fileRef = 2958910D1EEB8D3C00CE51E1 /* FLVVideoCodec.swift */; };
		295891121EEB8D7200CE51E1 /* FLVFrameType.swift in Sources */ = {isa = PBXBuildFile; fileRef = 295891111EEB8D7200CE51E1 /* FLVFrameType.swift */; };
		295891131EEB8D7200CE51E1 /* FLVFrameType.swift in Sources */ = {isa = PBXBuildFile; fileRef = 295891111EEB8D7200CE51E1 /* FLVFrameType.swift */; };
		295891141EEB8D7200CE51E1 /* FLVFrameType.swift in Sources */ = {isa = PBXBuildFile; fileRef = 295891111EEB8D7200CE51E1 /* FLVFrameType.swift */; };
		295891161EEB8DFC00CE51E1 /* FLVTagType.swift in Sources */ = {isa = PBXBuildFile; fileRef = 295891151EEB8DFC00CE51E1 /* FLVTagType.swift */; };
		295891171EEB8DFC00CE51E1 /* FLVTagType.swift in Sources */ = {isa = PBXBuildFile; fileRef = 295891151EEB8DFC00CE51E1 /* FLVTagType.swift */; };
		295891181EEB8DFC00CE51E1 /* FLVTagType.swift in Sources */ = {isa = PBXBuildFile; fileRef = 295891151EEB8DFC00CE51E1 /* FLVTagType.swift */; };
		2958911A1EEB8E3F00CE51E1 /* FLVAudioCodec.swift in Sources */ = {isa = PBXBuildFile; fileRef = 295891191EEB8E3F00CE51E1 /* FLVAudioCodec.swift */; };
		2958911B1EEB8E3F00CE51E1 /* FLVAudioCodec.swift in Sources */ = {isa = PBXBuildFile; fileRef = 295891191EEB8E3F00CE51E1 /* FLVAudioCodec.swift */; };
		2958911C1EEB8E3F00CE51E1 /* FLVAudioCodec.swift in Sources */ = {isa = PBXBuildFile; fileRef = 295891191EEB8E3F00CE51E1 /* FLVAudioCodec.swift */; };
		2958911E1EEB8E9600CE51E1 /* FLVSoundRate.swift in Sources */ = {isa = PBXBuildFile; fileRef = 2958911D1EEB8E9600CE51E1 /* FLVSoundRate.swift */; };
		2958911F1EEB8E9600CE51E1 /* FLVSoundRate.swift in Sources */ = {isa = PBXBuildFile; fileRef = 2958911D1EEB8E9600CE51E1 /* FLVSoundRate.swift */; };
		295891201EEB8E9600CE51E1 /* FLVSoundRate.swift in Sources */ = {isa = PBXBuildFile; fileRef = 2958911D1EEB8E9600CE51E1 /* FLVSoundRate.swift */; };
		295891221EEB8EC500CE51E1 /* FLVAVCPacketType.swift in Sources */ = {isa = PBXBuildFile; fileRef = 295891211EEB8EC500CE51E1 /* FLVAVCPacketType.swift */; };
		295891231EEB8EC500CE51E1 /* FLVAVCPacketType.swift in Sources */ = {isa = PBXBuildFile; fileRef = 295891211EEB8EC500CE51E1 /* FLVAVCPacketType.swift */; };
		295891241EEB8EC500CE51E1 /* FLVAVCPacketType.swift in Sources */ = {isa = PBXBuildFile; fileRef = 295891211EEB8EC500CE51E1 /* FLVAVCPacketType.swift */; };
		295891261EEB8EF300CE51E1 /* FLVAACPacket.swift in Sources */ = {isa = PBXBuildFile; fileRef = 295891251EEB8EF300CE51E1 /* FLVAACPacket.swift */; };
		295891271EEB8EF300CE51E1 /* FLVAACPacket.swift in Sources */ = {isa = PBXBuildFile; fileRef = 295891251EEB8EF300CE51E1 /* FLVAACPacket.swift */; };
		295891281EEB8EF300CE51E1 /* FLVAACPacket.swift in Sources */ = {isa = PBXBuildFile; fileRef = 295891251EEB8EF300CE51E1 /* FLVAACPacket.swift */; };
		2958912A1EEB8F1D00CE51E1 /* FLVSoundSize.swift in Sources */ = {isa = PBXBuildFile; fileRef = 295891291EEB8F1D00CE51E1 /* FLVSoundSize.swift */; };
		2958912B1EEB8F1D00CE51E1 /* FLVSoundSize.swift in Sources */ = {isa = PBXBuildFile; fileRef = 295891291EEB8F1D00CE51E1 /* FLVSoundSize.swift */; };
		2958912C1EEB8F1D00CE51E1 /* FLVSoundSize.swift in Sources */ = {isa = PBXBuildFile; fileRef = 295891291EEB8F1D00CE51E1 /* FLVSoundSize.swift */; };
		2958912E1EEB8F4100CE51E1 /* FLVSoundType.swift in Sources */ = {isa = PBXBuildFile; fileRef = 2958912D1EEB8F4100CE51E1 /* FLVSoundType.swift */; };
		2958912F1EEB8F4100CE51E1 /* FLVSoundType.swift in Sources */ = {isa = PBXBuildFile; fileRef = 2958912D1EEB8F4100CE51E1 /* FLVSoundType.swift */; };
		295891301EEB8F4100CE51E1 /* FLVSoundType.swift in Sources */ = {isa = PBXBuildFile; fileRef = 2958912D1EEB8F4100CE51E1 /* FLVSoundType.swift */; };
		29619CA91F8109D3005FF462 /* Logboard.framework in Frameworks */ = {isa = PBXBuildFile; fileRef = 293875DC1F374D4B009F4B30 /* Logboard.framework */; };
		296242611D8DB86500C451A3 /* TSReader.swift in Sources */ = {isa = PBXBuildFile; fileRef = 2962425F1D8DB86500C451A3 /* TSReader.swift */; };
		296242621D8DB86500C451A3 /* TSWriter.swift in Sources */ = {isa = PBXBuildFile; fileRef = 296242601D8DB86500C451A3 /* TSWriter.swift */; };
		296242631D8DBA8C00C451A3 /* TSReader.swift in Sources */ = {isa = PBXBuildFile; fileRef = 2962425F1D8DB86500C451A3 /* TSReader.swift */; };
		296242641D8DBA9000C451A3 /* TSWriter.swift in Sources */ = {isa = PBXBuildFile; fileRef = 296242601D8DB86500C451A3 /* TSWriter.swift */; };
		296543611D62FE7100734698 /* GLHKView.swift in Sources */ = {isa = PBXBuildFile; fileRef = 296543571D62FE6200734698 /* GLHKView.swift */; };
		296543621D62FE8100734698 /* HaishinKit.h in Headers */ = {isa = PBXBuildFile; fileRef = 296543591D62FE6200734698 /* HaishinKit.h */; settings = {ATTRIBUTES = (Public, ); }; };
		296543631D62FE9000734698 /* HKView.swift in Sources */ = {isa = PBXBuildFile; fileRef = 2965435A1D62FE6200734698 /* HKView.swift */; };
		296897651CDB028C0074D5F0 /* Assets.xcassets in Resources */ = {isa = PBXBuildFile; fileRef = 296897421CDB01D20074D5F0 /* Assets.xcassets */; };
		296897661CDB028C0074D5F0 /* LaunchScreen.storyboard in Resources */ = {isa = PBXBuildFile; fileRef = 2968974D1CDB01DD0074D5F0 /* LaunchScreen.storyboard */; };
		296897671CDB02940074D5F0 /* AppDelegate.swift in Sources */ = {isa = PBXBuildFile; fileRef = 296897411CDB01D20074D5F0 /* AppDelegate.swift */; };
		296897681CDB02940074D5F0 /* LiveViewController.swift in Sources */ = {isa = PBXBuildFile; fileRef = 296897441CDB01D20074D5F0 /* LiveViewController.swift */; };
		2976077F20A89FBB00DCF24F /* RTMPMessageTests.swift in Sources */ = {isa = PBXBuildFile; fileRef = 2976077E20A89FBB00DCF24F /* RTMPMessageTests.swift */; };
		2976A47E1D48C5C700B53EF2 /* AVRecorder.swift in Sources */ = {isa = PBXBuildFile; fileRef = 2976A47D1D48C5C700B53EF2 /* AVRecorder.swift */; };
		2976A47F1D48FD6900B53EF2 /* AVRecorder.swift in Sources */ = {isa = PBXBuildFile; fileRef = 2976A47D1D48C5C700B53EF2 /* AVRecorder.swift */; };
		2976A4811D49025B00B53EF2 /* IOComponent.swift in Sources */ = {isa = PBXBuildFile; fileRef = 2976A4801D49025B00B53EF2 /* IOComponent.swift */; };
		2976A4821D4902CE00B53EF2 /* IOComponent.swift in Sources */ = {isa = PBXBuildFile; fileRef = 2976A4801D49025B00B53EF2 /* IOComponent.swift */; };
		2976A4861D4903C300B53EF2 /* DeviceUtil.swift in Sources */ = {isa = PBXBuildFile; fileRef = 2976A4851D4903C300B53EF2 /* DeviceUtil.swift */; };
		2976A4871D49045700B53EF2 /* DeviceUtil.swift in Sources */ = {isa = PBXBuildFile; fileRef = 2976A4851D4903C300B53EF2 /* DeviceUtil.swift */; };
		29798E521CE5DF1A00F5CBD0 /* MP4Reader.swift in Sources */ = {isa = PBXBuildFile; fileRef = 29798E511CE5DF1900F5CBD0 /* MP4Reader.swift */; };
		29798E671CE610F500F5CBD0 /* HaishinKit.framework in Frameworks */ = {isa = PBXBuildFile; fileRef = 29B8761B1CD701F900FC07DA /* HaishinKit.framework */; };
		29798E751CE614FE00F5CBD0 /* SampleVideo_360x240_5mb in Resources */ = {isa = PBXBuildFile; fileRef = 29B876D71CD70CE700FC07DA /* SampleVideo_360x240_5mb */; };
		29798E761CE614FE00F5CBD0 /* SampleVideo_360x240_5mb.m3u8 in Resources */ = {isa = PBXBuildFile; fileRef = 29B876D81CD70CE700FC07DA /* SampleVideo_360x240_5mb.m3u8 */; };
		29798E771CE614FE00F5CBD0 /* SampleVideo_360x240_5mb.mp4 in Resources */ = {isa = PBXBuildFile; fileRef = 29B876D91CD70CE700FC07DA /* SampleVideo_360x240_5mb.mp4 */; };
		298BCF331DD4C44A007FF86A /* AnyUtil.swift in Sources */ = {isa = PBXBuildFile; fileRef = 298BCF321DD4C44A007FF86A /* AnyUtil.swift */; };
		2992D1541ED04A2C008D9DC1 /* VideoIOComponent+Extension.swift in Sources */ = {isa = PBXBuildFile; fileRef = 2992D1521ED04A1B008D9DC1 /* VideoIOComponent+Extension.swift */; };
		2999C3752071138F00892E55 /* MTHKView.swift in Sources */ = {isa = PBXBuildFile; fileRef = 2999C3742071138F00892E55 /* MTHKView.swift */; };
		299B131D1D35272D00A1E8F5 /* ScreenCaptureSession.swift in Sources */ = {isa = PBXBuildFile; fileRef = 299B131C1D35272D00A1E8F5 /* ScreenCaptureSession.swift */; };
		299B13271D3B751400A1E8F5 /* HKView.swift in Sources */ = {isa = PBXBuildFile; fileRef = 299B13261D3B751400A1E8F5 /* HKView.swift */; };
		299D6A512051A9720090E10A /* MTHKView.swift in Sources */ = {isa = PBXBuildFile; fileRef = 299D6A502051A9720090E10A /* MTHKView.swift */; };
		299D6A532051A9920090E10A /* MTHKView.swift in Sources */ = {isa = PBXBuildFile; fileRef = 299D6A522051A9920090E10A /* MTHKView.swift */; };
		29AF3FCF1D7C744C00E41212 /* NetStream.swift in Sources */ = {isa = PBXBuildFile; fileRef = 29AF3FCE1D7C744C00E41212 /* NetStream.swift */; };
		29AF3FD01D7C745200E41212 /* NetStream.swift in Sources */ = {isa = PBXBuildFile; fileRef = 29AF3FCE1D7C744C00E41212 /* NetStream.swift */; };
		29B8765B1CD70A7900FC07DA /* AudioConverter.swift in Sources */ = {isa = PBXBuildFile; fileRef = 29B876571CD70A7900FC07DA /* AudioConverter.swift */; };
		29B8765C1CD70A7900FC07DA /* H264Decoder.swift in Sources */ = {isa = PBXBuildFile; fileRef = 29B876581CD70A7900FC07DA /* H264Decoder.swift */; };
		29B8765D1CD70A7900FC07DA /* H264Encoder.swift in Sources */ = {isa = PBXBuildFile; fileRef = 29B876591CD70A7900FC07DA /* H264Encoder.swift */; };
		29B876691CD70AB300FC07DA /* Constants.swift in Sources */ = {isa = PBXBuildFile; fileRef = 29B876631CD70AB300FC07DA /* Constants.swift */; };
		29B8766D1CD70AB300FC07DA /* DataConvertible.swift in Sources */ = {isa = PBXBuildFile; fileRef = 29B876671CD70AB300FC07DA /* DataConvertible.swift */; };
		29B876761CD70ACE00FC07DA /* HTTPRequest.swift in Sources */ = {isa = PBXBuildFile; fileRef = 29B8766F1CD70ACE00FC07DA /* HTTPRequest.swift */; };
		29B876771CD70ACE00FC07DA /* HTTPResponse.swift in Sources */ = {isa = PBXBuildFile; fileRef = 29B876701CD70ACE00FC07DA /* HTTPResponse.swift */; };
		29B876781CD70ACE00FC07DA /* HTTPService.swift in Sources */ = {isa = PBXBuildFile; fileRef = 29B876711CD70ACE00FC07DA /* HTTPService.swift */; };
		29B876791CD70ACE00FC07DA /* HTTPStream.swift in Sources */ = {isa = PBXBuildFile; fileRef = 29B876721CD70ACE00FC07DA /* HTTPStream.swift */; };
		29B8767A1CD70ACE00FC07DA /* M3U.swift in Sources */ = {isa = PBXBuildFile; fileRef = 29B876731CD70ACE00FC07DA /* M3U.swift */; };
		29B876831CD70AE800FC07DA /* AudioSpecificConfig.swift in Sources */ = {isa = PBXBuildFile; fileRef = 29B8767D1CD70AE800FC07DA /* AudioSpecificConfig.swift */; };
		29B876841CD70AE800FC07DA /* H264+AVC.swift in Sources */ = {isa = PBXBuildFile; fileRef = 29B8767E1CD70AE800FC07DA /* H264+AVC.swift */; };
		29B876851CD70AE800FC07DA /* NALUnit.swift in Sources */ = {isa = PBXBuildFile; fileRef = 29B8767F1CD70AE800FC07DA /* NALUnit.swift */; };
		29B876861CD70AE800FC07DA /* PacketizedElementaryStream.swift in Sources */ = {isa = PBXBuildFile; fileRef = 29B876801CD70AE800FC07DA /* PacketizedElementaryStream.swift */; };
		29B876871CD70AE800FC07DA /* ProgramSpecific.swift in Sources */ = {isa = PBXBuildFile; fileRef = 29B876811CD70AE800FC07DA /* ProgramSpecific.swift */; };
		29B876881CD70AE800FC07DA /* TransportStream.swift in Sources */ = {isa = PBXBuildFile; fileRef = 29B876821CD70AE800FC07DA /* TransportStream.swift */; };
		29B876901CD70AFE00FC07DA /* AudioIOComponent.swift in Sources */ = {isa = PBXBuildFile; fileRef = 29B876891CD70AFE00FC07DA /* AudioIOComponent.swift */; };
		29B876921CD70AFE00FC07DA /* AVMixer.swift in Sources */ = {isa = PBXBuildFile; fileRef = 29B8768B1CD70AFE00FC07DA /* AVMixer.swift */; };
		29B876941CD70AFE00FC07DA /* SoundTransform.swift in Sources */ = {isa = PBXBuildFile; fileRef = 29B8768D1CD70AFE00FC07DA /* SoundTransform.swift */; };
		29B876961CD70AFE00FC07DA /* VideoEffect.swift in Sources */ = {isa = PBXBuildFile; fileRef = 29B8768F1CD70AFE00FC07DA /* VideoEffect.swift */; };
		29B8769B1CD70B1100FC07DA /* MIME.swift in Sources */ = {isa = PBXBuildFile; fileRef = 29B876971CD70B1100FC07DA /* MIME.swift */; };
		29B8769C1CD70B1100FC07DA /* NetClient.swift in Sources */ = {isa = PBXBuildFile; fileRef = 29B876981CD70B1100FC07DA /* NetClient.swift */; };
		29B8769D1CD70B1100FC07DA /* NetService.swift in Sources */ = {isa = PBXBuildFile; fileRef = 29B876991CD70B1100FC07DA /* NetService.swift */; };
		29B8769E1CD70B1100FC07DA /* NetSocket.swift in Sources */ = {isa = PBXBuildFile; fileRef = 29B8769A1CD70B1100FC07DA /* NetSocket.swift */; };
		29B876AB1CD70B2800FC07DA /* AMF0Serializer.swift in Sources */ = {isa = PBXBuildFile; fileRef = 29B8769F1CD70B2800FC07DA /* AMF0Serializer.swift */; };
		29B876AC1CD70B2800FC07DA /* AMF3Serializer.swift in Sources */ = {isa = PBXBuildFile; fileRef = 29B876A01CD70B2800FC07DA /* AMF3Serializer.swift */; };
		29B876AD1CD70B2800FC07DA /* ASClass.swift in Sources */ = {isa = PBXBuildFile; fileRef = 29B876A11CD70B2800FC07DA /* ASClass.swift */; };
		29B876AF1CD70B2800FC07DA /* RTMPChunk.swift in Sources */ = {isa = PBXBuildFile; fileRef = 29B876A31CD70B2800FC07DA /* RTMPChunk.swift */; };
		29B876B01CD70B2800FC07DA /* RTMPConnection.swift in Sources */ = {isa = PBXBuildFile; fileRef = 29B876A41CD70B2800FC07DA /* RTMPConnection.swift */; };
		29B876B11CD70B2800FC07DA /* RTMPMessage.swift in Sources */ = {isa = PBXBuildFile; fileRef = 29B876A51CD70B2800FC07DA /* RTMPMessage.swift */; };
		29B876B21CD70B2800FC07DA /* RTMPMuxer.swift in Sources */ = {isa = PBXBuildFile; fileRef = 29B876A61CD70B2800FC07DA /* RTMPMuxer.swift */; };
		29B876B41CD70B2800FC07DA /* RTMPSharedObject.swift in Sources */ = {isa = PBXBuildFile; fileRef = 29B876A81CD70B2800FC07DA /* RTMPSharedObject.swift */; };
		29B876B51CD70B2800FC07DA /* RTMPSocket.swift in Sources */ = {isa = PBXBuildFile; fileRef = 29B876A91CD70B2800FC07DA /* RTMPSocket.swift */; };
		29B876B61CD70B2800FC07DA /* RTMPStream.swift in Sources */ = {isa = PBXBuildFile; fileRef = 29B876AA1CD70B2800FC07DA /* RTMPStream.swift */; };
		29B876BC1CD70B3900FC07DA /* ByteArray.swift in Sources */ = {isa = PBXBuildFile; fileRef = 29B876B81CD70B3900FC07DA /* ByteArray.swift */; };
		29B876BD1CD70B3900FC07DA /* CRC32.swift in Sources */ = {isa = PBXBuildFile; fileRef = 29B876B91CD70B3900FC07DA /* CRC32.swift */; };
		29B876BE1CD70B3900FC07DA /* EventDispatcher.swift in Sources */ = {isa = PBXBuildFile; fileRef = 29B876BA1CD70B3900FC07DA /* EventDispatcher.swift */; };
		29B876EC1CD70D5900FC07DA /* AudioConverter.swift in Sources */ = {isa = PBXBuildFile; fileRef = 29B876571CD70A7900FC07DA /* AudioConverter.swift */; };
		29B876ED1CD70D5900FC07DA /* H264Decoder.swift in Sources */ = {isa = PBXBuildFile; fileRef = 29B876581CD70A7900FC07DA /* H264Decoder.swift */; };
		29B876EE1CD70D5900FC07DA /* H264Encoder.swift in Sources */ = {isa = PBXBuildFile; fileRef = 29B876591CD70A7900FC07DA /* H264Encoder.swift */; };
		29B876F01CD70D5900FC07DA /* Constants.swift in Sources */ = {isa = PBXBuildFile; fileRef = 29B876631CD70AB300FC07DA /* Constants.swift */; };
		29B876F41CD70D5900FC07DA /* DataConvertible.swift in Sources */ = {isa = PBXBuildFile; fileRef = 29B876671CD70AB300FC07DA /* DataConvertible.swift */; };
		29B876F61CD70D5900FC07DA /* HTTPRequest.swift in Sources */ = {isa = PBXBuildFile; fileRef = 29B8766F1CD70ACE00FC07DA /* HTTPRequest.swift */; };
		29B876F71CD70D5900FC07DA /* HTTPResponse.swift in Sources */ = {isa = PBXBuildFile; fileRef = 29B876701CD70ACE00FC07DA /* HTTPResponse.swift */; };
		29B876F81CD70D5900FC07DA /* HTTPService.swift in Sources */ = {isa = PBXBuildFile; fileRef = 29B876711CD70ACE00FC07DA /* HTTPService.swift */; };
		29B876F91CD70D5900FC07DA /* HTTPStream.swift in Sources */ = {isa = PBXBuildFile; fileRef = 29B876721CD70ACE00FC07DA /* HTTPStream.swift */; };
		29B876FA1CD70D5900FC07DA /* M3U.swift in Sources */ = {isa = PBXBuildFile; fileRef = 29B876731CD70ACE00FC07DA /* M3U.swift */; };
		29B876FD1CD70D5A00FC07DA /* AudioSpecificConfig.swift in Sources */ = {isa = PBXBuildFile; fileRef = 29B8767D1CD70AE800FC07DA /* AudioSpecificConfig.swift */; };
		29B876FE1CD70D5A00FC07DA /* H264+AVC.swift in Sources */ = {isa = PBXBuildFile; fileRef = 29B8767E1CD70AE800FC07DA /* H264+AVC.swift */; };
		29B876FF1CD70D5A00FC07DA /* NALUnit.swift in Sources */ = {isa = PBXBuildFile; fileRef = 29B8767F1CD70AE800FC07DA /* NALUnit.swift */; };
		29B877001CD70D5A00FC07DA /* PacketizedElementaryStream.swift in Sources */ = {isa = PBXBuildFile; fileRef = 29B876801CD70AE800FC07DA /* PacketizedElementaryStream.swift */; };
		29B877011CD70D5A00FC07DA /* ProgramSpecific.swift in Sources */ = {isa = PBXBuildFile; fileRef = 29B876811CD70AE800FC07DA /* ProgramSpecific.swift */; };
		29B877021CD70D5A00FC07DA /* TransportStream.swift in Sources */ = {isa = PBXBuildFile; fileRef = 29B876821CD70AE800FC07DA /* TransportStream.swift */; };
		29B877031CD70D5A00FC07DA /* AudioIOComponent.swift in Sources */ = {isa = PBXBuildFile; fileRef = 29B876891CD70AFE00FC07DA /* AudioIOComponent.swift */; };
		29B877051CD70D5A00FC07DA /* AVMixer.swift in Sources */ = {isa = PBXBuildFile; fileRef = 29B8768B1CD70AFE00FC07DA /* AVMixer.swift */; };
		29B877071CD70D5A00FC07DA /* SoundTransform.swift in Sources */ = {isa = PBXBuildFile; fileRef = 29B8768D1CD70AFE00FC07DA /* SoundTransform.swift */; };
		29B877081CD70D5A00FC07DA /* VideoIOComponent.swift in Sources */ = {isa = PBXBuildFile; fileRef = 29B8768E1CD70AFE00FC07DA /* VideoIOComponent.swift */; };
		29B877091CD70D5A00FC07DA /* VideoEffect.swift in Sources */ = {isa = PBXBuildFile; fileRef = 29B8768F1CD70AFE00FC07DA /* VideoEffect.swift */; };
		29B8770A1CD70D5A00FC07DA /* MIME.swift in Sources */ = {isa = PBXBuildFile; fileRef = 29B876971CD70B1100FC07DA /* MIME.swift */; };
		29B8770B1CD70D5A00FC07DA /* NetClient.swift in Sources */ = {isa = PBXBuildFile; fileRef = 29B876981CD70B1100FC07DA /* NetClient.swift */; };
		29B8770C1CD70D5A00FC07DA /* NetService.swift in Sources */ = {isa = PBXBuildFile; fileRef = 29B876991CD70B1100FC07DA /* NetService.swift */; };
		29B8770D1CD70D5A00FC07DA /* NetSocket.swift in Sources */ = {isa = PBXBuildFile; fileRef = 29B8769A1CD70B1100FC07DA /* NetSocket.swift */; };
		29B8770E1CD70D5A00FC07DA /* AMF0Serializer.swift in Sources */ = {isa = PBXBuildFile; fileRef = 29B8769F1CD70B2800FC07DA /* AMF0Serializer.swift */; };
		29B8770F1CD70D5A00FC07DA /* AMF3Serializer.swift in Sources */ = {isa = PBXBuildFile; fileRef = 29B876A01CD70B2800FC07DA /* AMF3Serializer.swift */; };
		29B877101CD70D5A00FC07DA /* ASClass.swift in Sources */ = {isa = PBXBuildFile; fileRef = 29B876A11CD70B2800FC07DA /* ASClass.swift */; };
		29B877121CD70D5A00FC07DA /* RTMPChunk.swift in Sources */ = {isa = PBXBuildFile; fileRef = 29B876A31CD70B2800FC07DA /* RTMPChunk.swift */; };
		29B877131CD70D5A00FC07DA /* RTMPConnection.swift in Sources */ = {isa = PBXBuildFile; fileRef = 29B876A41CD70B2800FC07DA /* RTMPConnection.swift */; };
		29B877141CD70D5A00FC07DA /* RTMPMessage.swift in Sources */ = {isa = PBXBuildFile; fileRef = 29B876A51CD70B2800FC07DA /* RTMPMessage.swift */; };
		29B877151CD70D5A00FC07DA /* RTMPMuxer.swift in Sources */ = {isa = PBXBuildFile; fileRef = 29B876A61CD70B2800FC07DA /* RTMPMuxer.swift */; };
		29B877171CD70D5A00FC07DA /* RTMPSharedObject.swift in Sources */ = {isa = PBXBuildFile; fileRef = 29B876A81CD70B2800FC07DA /* RTMPSharedObject.swift */; };
		29B877181CD70D5A00FC07DA /* RTMPSocket.swift in Sources */ = {isa = PBXBuildFile; fileRef = 29B876A91CD70B2800FC07DA /* RTMPSocket.swift */; };
		29B877191CD70D5A00FC07DA /* RTMPStream.swift in Sources */ = {isa = PBXBuildFile; fileRef = 29B876AA1CD70B2800FC07DA /* RTMPStream.swift */; };
		29B8771B1CD70D5A00FC07DA /* ByteArray.swift in Sources */ = {isa = PBXBuildFile; fileRef = 29B876B81CD70B3900FC07DA /* ByteArray.swift */; };
		29B8771C1CD70D5A00FC07DA /* CRC32.swift in Sources */ = {isa = PBXBuildFile; fileRef = 29B876B91CD70B3900FC07DA /* CRC32.swift */; };
		29B8771D1CD70D5A00FC07DA /* EventDispatcher.swift in Sources */ = {isa = PBXBuildFile; fileRef = 29B876BA1CD70B3900FC07DA /* EventDispatcher.swift */; };
		29C263181D00804A0098D4EF /* GLHKView.swift in Sources */ = {isa = PBXBuildFile; fileRef = 29C263171D00804A0098D4EF /* GLHKView.swift */; };
		29C2631C1D0083B50098D4EF /* VideoIOComponent.swift in Sources */ = {isa = PBXBuildFile; fileRef = 29B8768E1CD70AFE00FC07DA /* VideoIOComponent.swift */; };
		29D0E3681DD4CE3700863B3B /* AnyUtil.swift in Sources */ = {isa = PBXBuildFile; fileRef = 298BCF321DD4C44A007FF86A /* AnyUtil.swift */; };
		29D3D4CF1ED04C4C00DD4AA6 /* VideoIOComponent+Extension.swift in Sources */ = {isa = PBXBuildFile; fileRef = 29D3D4CE1ED04C4C00DD4AA6 /* VideoIOComponent+Extension.swift */; };
		29D3D4D11ED04D1200DD4AA6 /* NetStream+Extension.swift in Sources */ = {isa = PBXBuildFile; fileRef = 29D3D4D01ED04D1200DD4AA6 /* NetStream+Extension.swift */; };
		29D3D4D31ED04D9600DD4AA6 /* NetStream+Extension.swift in Sources */ = {isa = PBXBuildFile; fileRef = 29D3D4D21ED04D9600DD4AA6 /* NetStream+Extension.swift */; };
		29D3D4D61ED04EAE00DD4AA6 /* DeviceUtil+Extenstion.swift in Sources */ = {isa = PBXBuildFile; fileRef = 29D3D4D41ED04E7100DD4AA6 /* DeviceUtil+Extenstion.swift */; };
		29D3D4EA1ED0519400DD4AA6 /* HaishinKit.h in Headers */ = {isa = PBXBuildFile; fileRef = 29D3D4E61ED0518900DD4AA6 /* HaishinKit.h */; settings = {ATTRIBUTES = (Public, ); }; };
		29DC17B321D0CC0600E26CED /* Atomic.swift in Sources */ = {isa = PBXBuildFile; fileRef = 29DC17B221D0CC0600E26CED /* Atomic.swift */; };
		29DC17B421D0CC0600E26CED /* Atomic.swift in Sources */ = {isa = PBXBuildFile; fileRef = 29DC17B221D0CC0600E26CED /* Atomic.swift */; };
		29DC17B521D0CC0600E26CED /* Atomic.swift in Sources */ = {isa = PBXBuildFile; fileRef = 29DC17B221D0CC0600E26CED /* Atomic.swift */; };
		29DC67051E00477900A7DC71 /* HaishinKit.framework in Frameworks */ = {isa = PBXBuildFile; fileRef = 2945CBBD1B4BE66000104112 /* HaishinKit.framework */; };
		29E7968D1ED18C5300D75C6C /* Preference.swift in Sources */ = {isa = PBXBuildFile; fileRef = 291468161E581C7D00E619BA /* Preference.swift */; };
		29E7969A1ED197A800D75C6C /* GLHKView.swift in Sources */ = {isa = PBXBuildFile; fileRef = 29E796991ED197A800D75C6C /* GLHKView.swift */; };
		29EA87D31E799F360043A5F8 /* ExpressibleByIntegerLiteral+Extension.swift in Sources */ = {isa = PBXBuildFile; fileRef = 29EA87D21E799F360043A5F8 /* ExpressibleByIntegerLiteral+Extension.swift */; };
		29EA87D51E799F670043A5F8 /* Mirror+Extension.swift in Sources */ = {isa = PBXBuildFile; fileRef = 29EA87D41E799F670043A5F8 /* Mirror+Extension.swift */; };
		29EA87D61E799F6A0043A5F8 /* Mirror+Extension.swift in Sources */ = {isa = PBXBuildFile; fileRef = 29EA87D41E799F670043A5F8 /* Mirror+Extension.swift */; };
		29EA87D81E79A0090043A5F8 /* URL+Extension.swift in Sources */ = {isa = PBXBuildFile; fileRef = 29EA87D71E79A0090043A5F8 /* URL+Extension.swift */; };
		29EA87D91E79A0090043A5F8 /* URL+Extension.swift in Sources */ = {isa = PBXBuildFile; fileRef = 29EA87D71E79A0090043A5F8 /* URL+Extension.swift */; };
		29EA87DA1E79A00E0043A5F8 /* ExpressibleByIntegerLiteral+Extension.swift in Sources */ = {isa = PBXBuildFile; fileRef = 29EA87D21E799F360043A5F8 /* ExpressibleByIntegerLiteral+Extension.swift */; };
		29EA87DC1E79A0460043A5F8 /* Data+Extension.swift in Sources */ = {isa = PBXBuildFile; fileRef = 29EA87DB1E79A0460043A5F8 /* Data+Extension.swift */; };
		29EA87DD1E79A0460043A5F8 /* Data+Extension.swift in Sources */ = {isa = PBXBuildFile; fileRef = 29EA87DB1E79A0460043A5F8 /* Data+Extension.swift */; };
		29EA87DF1E79A0810043A5F8 /* CMSampleBuffer+Extension.swift in Sources */ = {isa = PBXBuildFile; fileRef = 29EA87DE1E79A0810043A5F8 /* CMSampleBuffer+Extension.swift */; };
		29EA87E01E79A0810043A5F8 /* CMSampleBuffer+Extension.swift in Sources */ = {isa = PBXBuildFile; fileRef = 29EA87DE1E79A0810043A5F8 /* CMSampleBuffer+Extension.swift */; };
		29EA87E21E79A1E90043A5F8 /* CMVideoFormatDescription+Extension.swift in Sources */ = {isa = PBXBuildFile; fileRef = 29EA87E11E79A1E90043A5F8 /* CMVideoFormatDescription+Extension.swift */; };
		29EA87E31E79A1E90043A5F8 /* CMVideoFormatDescription+Extension.swift in Sources */ = {isa = PBXBuildFile; fileRef = 29EA87E11E79A1E90043A5F8 /* CMVideoFormatDescription+Extension.swift */; };
		29EA87E61E79A2780043A5F8 /* CMAudioFormatDescription+Extension.swift in Sources */ = {isa = PBXBuildFile; fileRef = 29EA87E51E79A2780043A5F8 /* CMAudioFormatDescription+Extension.swift */; };
		29EA87E71E79A2780043A5F8 /* CMAudioFormatDescription+Extension.swift in Sources */ = {isa = PBXBuildFile; fileRef = 29EA87E51E79A2780043A5F8 /* CMAudioFormatDescription+Extension.swift */; };
		29EA87EA1E79A3B70043A5F8 /* CMBlockBuffer+Extension.swift in Sources */ = {isa = PBXBuildFile; fileRef = 29EA87E91E79A3B70043A5F8 /* CMBlockBuffer+Extension.swift */; };
		29EA87EB1E79A3B70043A5F8 /* CMBlockBuffer+Extension.swift in Sources */ = {isa = PBXBuildFile; fileRef = 29EA87E91E79A3B70043A5F8 /* CMBlockBuffer+Extension.swift */; };
		29EA87ED1E79A3E30043A5F8 /* CVPixelBuffer+Extension.swift in Sources */ = {isa = PBXBuildFile; fileRef = 29EA87EC1E79A3E30043A5F8 /* CVPixelBuffer+Extension.swift */; };
		29EA87EE1E79A3E30043A5F8 /* CVPixelBuffer+Extension.swift in Sources */ = {isa = PBXBuildFile; fileRef = 29EA87EC1E79A3E30043A5F8 /* CVPixelBuffer+Extension.swift */; };
		29EB3DE91ED055A5001CAE8B /* AppDelegate.swift in Sources */ = {isa = PBXBuildFile; fileRef = 29D3D4FF1ED053C000DD4AA6 /* AppDelegate.swift */; };
		29EB3DEA1ED055AC001CAE8B /* Main.storyboard in Resources */ = {isa = PBXBuildFile; fileRef = 29D3D5021ED053C000DD4AA6 /* Main.storyboard */; };
		29EB3DEB1ED055B0001CAE8B /* ViewController.swift in Sources */ = {isa = PBXBuildFile; fileRef = 29D3D5051ED053C000DD4AA6 /* ViewController.swift */; };
		29EB3DED1ED055B4001CAE8B /* Assets.xcassets in Resources */ = {isa = PBXBuildFile; fileRef = 29D3D5001ED053C000DD4AA6 /* Assets.xcassets */; };
		29EB3DEE1ED05763001CAE8B /* AudioConverter.swift in Sources */ = {isa = PBXBuildFile; fileRef = 29B876571CD70A7900FC07DA /* AudioConverter.swift */; };
		29EB3DEF1ED05766001CAE8B /* H264Decoder.swift in Sources */ = {isa = PBXBuildFile; fileRef = 29B876581CD70A7900FC07DA /* H264Decoder.swift */; };
		29EB3DF01ED05768001CAE8B /* H264Encoder.swift in Sources */ = {isa = PBXBuildFile; fileRef = 29B876591CD70A7900FC07DA /* H264Encoder.swift */; };
		29EB3DF11ED0576C001CAE8B /* Constants.swift in Sources */ = {isa = PBXBuildFile; fileRef = 29B876631CD70AB300FC07DA /* Constants.swift */; };
		29EB3DF21ED05770001CAE8B /* DataConvertible.swift in Sources */ = {isa = PBXBuildFile; fileRef = 29B876671CD70AB300FC07DA /* DataConvertible.swift */; };
		29EB3DF31ED05773001CAE8B /* CMAudioFormatDescription+Extension.swift in Sources */ = {isa = PBXBuildFile; fileRef = 29EA87E51E79A2780043A5F8 /* CMAudioFormatDescription+Extension.swift */; };
		29EB3DF41ED05776001CAE8B /* CMBlockBuffer+Extension.swift in Sources */ = {isa = PBXBuildFile; fileRef = 29EA87E91E79A3B70043A5F8 /* CMBlockBuffer+Extension.swift */; };
		29EB3DF51ED05779001CAE8B /* CMFormatDescription+Extension.swift in Sources */ = {isa = PBXBuildFile; fileRef = 2916196B1E7F0768009FB344 /* CMFormatDescription+Extension.swift */; };
		29EB3DF61ED0577C001CAE8B /* CMSampleBuffer+Extension.swift in Sources */ = {isa = PBXBuildFile; fileRef = 29EA87DE1E79A0810043A5F8 /* CMSampleBuffer+Extension.swift */; };
		29EB3DF71ED05797001CAE8B /* URL+Extension.swift in Sources */ = {isa = PBXBuildFile; fileRef = 29EA87D71E79A0090043A5F8 /* URL+Extension.swift */; };
		29EB3DF81ED05799001CAE8B /* Mirror+Extension.swift in Sources */ = {isa = PBXBuildFile; fileRef = 29EA87D41E799F670043A5F8 /* Mirror+Extension.swift */; };
		29EB3DF91ED0579C001CAE8B /* ExpressibleByIntegerLiteral+Extension.swift in Sources */ = {isa = PBXBuildFile; fileRef = 29EA87D21E799F360043A5F8 /* ExpressibleByIntegerLiteral+Extension.swift */; };
		29EB3DFA1ED057A1001CAE8B /* CMVideoFormatDescription+Extension.swift in Sources */ = {isa = PBXBuildFile; fileRef = 29EA87E11E79A1E90043A5F8 /* CMVideoFormatDescription+Extension.swift */; };
		29EB3DFC1ED057AC001CAE8B /* HTTPRequest.swift in Sources */ = {isa = PBXBuildFile; fileRef = 29B8766F1CD70ACE00FC07DA /* HTTPRequest.swift */; };
		29EB3DFD1ED05847001CAE8B /* CVPixelBuffer+Extension.swift in Sources */ = {isa = PBXBuildFile; fileRef = 29EA87EC1E79A3E30043A5F8 /* CVPixelBuffer+Extension.swift */; };
		29EB3DFE1ED05849001CAE8B /* Data+Extension.swift in Sources */ = {isa = PBXBuildFile; fileRef = 29EA87DB1E79A0460043A5F8 /* Data+Extension.swift */; };
		29EB3DFF1ED05852001CAE8B /* HTTPResponse.swift in Sources */ = {isa = PBXBuildFile; fileRef = 29B876701CD70ACE00FC07DA /* HTTPResponse.swift */; };
		29EB3E001ED05854001CAE8B /* HTTPService.swift in Sources */ = {isa = PBXBuildFile; fileRef = 29B876711CD70ACE00FC07DA /* HTTPService.swift */; };
		29EB3E011ED05856001CAE8B /* HTTPStream.swift in Sources */ = {isa = PBXBuildFile; fileRef = 29B876721CD70ACE00FC07DA /* HTTPStream.swift */; };
		29EB3E021ED05858001CAE8B /* M3U.swift in Sources */ = {isa = PBXBuildFile; fileRef = 29B876731CD70ACE00FC07DA /* M3U.swift */; };
		29EB3E031ED0585D001CAE8B /* AudioSpecificConfig.swift in Sources */ = {isa = PBXBuildFile; fileRef = 29B8767D1CD70AE800FC07DA /* AudioSpecificConfig.swift */; };
		29EB3E041ED05860001CAE8B /* H264+AVC.swift in Sources */ = {isa = PBXBuildFile; fileRef = 29B8767E1CD70AE800FC07DA /* H264+AVC.swift */; };
		29EB3E051ED05862001CAE8B /* MP4Reader.swift in Sources */ = {isa = PBXBuildFile; fileRef = 29798E511CE5DF1900F5CBD0 /* MP4Reader.swift */; };
		29EB3E061ED05865001CAE8B /* MP4Sampler.swift in Sources */ = {isa = PBXBuildFile; fileRef = 292D8A321D8B293300DBECE2 /* MP4Sampler.swift */; };
		29EB3E071ED05867001CAE8B /* NALUnit.swift in Sources */ = {isa = PBXBuildFile; fileRef = 29B8767F1CD70AE800FC07DA /* NALUnit.swift */; };
		29EB3E081ED05869001CAE8B /* PacketizedElementaryStream.swift in Sources */ = {isa = PBXBuildFile; fileRef = 29B876801CD70AE800FC07DA /* PacketizedElementaryStream.swift */; };
		29EB3E091ED0586B001CAE8B /* ProgramSpecific.swift in Sources */ = {isa = PBXBuildFile; fileRef = 29B876811CD70AE800FC07DA /* ProgramSpecific.swift */; };
		29EB3E0A1ED0586F001CAE8B /* TransportStream.swift in Sources */ = {isa = PBXBuildFile; fileRef = 29B876821CD70AE800FC07DA /* TransportStream.swift */; };
		29EB3E0B1ED05871001CAE8B /* TSReader.swift in Sources */ = {isa = PBXBuildFile; fileRef = 2962425F1D8DB86500C451A3 /* TSReader.swift */; };
		29EB3E0C1ED05874001CAE8B /* TSWriter.swift in Sources */ = {isa = PBXBuildFile; fileRef = 296242601D8DB86500C451A3 /* TSWriter.swift */; };
		29EB3E0D1ED05877001CAE8B /* AudioIOComponent.swift in Sources */ = {isa = PBXBuildFile; fileRef = 29B876891CD70AFE00FC07DA /* AudioIOComponent.swift */; };
		29EB3E0F1ED0587C001CAE8B /* AVMixer.swift in Sources */ = {isa = PBXBuildFile; fileRef = 29B8768B1CD70AFE00FC07DA /* AVMixer.swift */; };
		29EB3E101ED0587F001CAE8B /* AVRecorder.swift in Sources */ = {isa = PBXBuildFile; fileRef = 2976A47D1D48C5C700B53EF2 /* AVRecorder.swift */; };
		29EB3E111ED05881001CAE8B /* IOComponent.swift in Sources */ = {isa = PBXBuildFile; fileRef = 2976A4801D49025B00B53EF2 /* IOComponent.swift */; };
		29EB3E131ED05887001CAE8B /* SoundTransform.swift in Sources */ = {isa = PBXBuildFile; fileRef = 29B8768D1CD70AFE00FC07DA /* SoundTransform.swift */; };
		29EB3E141ED05889001CAE8B /* VideoIOComponent.swift in Sources */ = {isa = PBXBuildFile; fileRef = 29B8768E1CD70AFE00FC07DA /* VideoIOComponent.swift */; };
		29EB3E151ED0588C001CAE8B /* VideoEffect.swift in Sources */ = {isa = PBXBuildFile; fileRef = 29B8768F1CD70AFE00FC07DA /* VideoEffect.swift */; };
		29EB3E161ED0588F001CAE8B /* MIME.swift in Sources */ = {isa = PBXBuildFile; fileRef = 29B876971CD70B1100FC07DA /* MIME.swift */; };
		29EB3E171ED05893001CAE8B /* NetClient.swift in Sources */ = {isa = PBXBuildFile; fileRef = 29B876981CD70B1100FC07DA /* NetClient.swift */; };
		29EB3E181ED05896001CAE8B /* NetService.swift in Sources */ = {isa = PBXBuildFile; fileRef = 29B876991CD70B1100FC07DA /* NetService.swift */; };
		29EB3E191ED05898001CAE8B /* NetSocket.swift in Sources */ = {isa = PBXBuildFile; fileRef = 29B8769A1CD70B1100FC07DA /* NetSocket.swift */; };
		29EB3E1A1ED0589B001CAE8B /* NetStream.swift in Sources */ = {isa = PBXBuildFile; fileRef = 29AF3FCE1D7C744C00E41212 /* NetStream.swift */; };
		29EB3E1B1ED0589F001CAE8B /* AMF0Serializer.swift in Sources */ = {isa = PBXBuildFile; fileRef = 29B8769F1CD70B2800FC07DA /* AMF0Serializer.swift */; };
		29EB3E1C1ED058A2001CAE8B /* AMF3Serializer.swift in Sources */ = {isa = PBXBuildFile; fileRef = 29B876A01CD70B2800FC07DA /* AMF3Serializer.swift */; };
		29EB3E1D1ED058A5001CAE8B /* ASClass.swift in Sources */ = {isa = PBXBuildFile; fileRef = 29B876A11CD70B2800FC07DA /* ASClass.swift */; };
		29EB3E1F1ED059F7001CAE8B /* RTMPChunk.swift in Sources */ = {isa = PBXBuildFile; fileRef = 29B876A31CD70B2800FC07DA /* RTMPChunk.swift */; };
		29EB3E201ED059F9001CAE8B /* RTMPConnection.swift in Sources */ = {isa = PBXBuildFile; fileRef = 29B876A41CD70B2800FC07DA /* RTMPConnection.swift */; };
		29EB3E211ED059FB001CAE8B /* RTMPHandshake.swift in Sources */ = {isa = PBXBuildFile; fileRef = 29F6F4841DFB83E200920A3A /* RTMPHandshake.swift */; };
		29EB3E221ED059FD001CAE8B /* RTMPMessage.swift in Sources */ = {isa = PBXBuildFile; fileRef = 29B876A51CD70B2800FC07DA /* RTMPMessage.swift */; };
		29EB3E231ED059FF001CAE8B /* RTMPMuxer.swift in Sources */ = {isa = PBXBuildFile; fileRef = 29B876A61CD70B2800FC07DA /* RTMPMuxer.swift */; };
		29EB3E241ED05A02001CAE8B /* RTMPSharedObject.swift in Sources */ = {isa = PBXBuildFile; fileRef = 29B876A81CD70B2800FC07DA /* RTMPSharedObject.swift */; };
		29EB3E251ED05A04001CAE8B /* RTMPSocket.swift in Sources */ = {isa = PBXBuildFile; fileRef = 29B876A91CD70B2800FC07DA /* RTMPSocket.swift */; };
		29EB3E261ED05A07001CAE8B /* RTMPStream.swift in Sources */ = {isa = PBXBuildFile; fileRef = 29B876AA1CD70B2800FC07DA /* RTMPStream.swift */; };
		29EB3E271ED05A09001CAE8B /* RTMPStreamDelegate.swift in Sources */ = {isa = PBXBuildFile; fileRef = 295747901E37AC1000EF056E /* RTMPStreamDelegate.swift */; };
		29EB3E281ED05A0C001CAE8B /* RTMPTSocket.swift in Sources */ = {isa = PBXBuildFile; fileRef = 294852551D84BFAD002DE492 /* RTMPTSocket.swift */; };
		29EB3E311ED05A29001CAE8B /* AnyUtil.swift in Sources */ = {isa = PBXBuildFile; fileRef = 298BCF321DD4C44A007FF86A /* AnyUtil.swift */; };
		29EB3E321ED05A2C001CAE8B /* ByteArray.swift in Sources */ = {isa = PBXBuildFile; fileRef = 29B876B81CD70B3900FC07DA /* ByteArray.swift */; };
		29EB3E331ED05A2E001CAE8B /* DisplayLinkedQueue.swift in Sources */ = {isa = PBXBuildFile; fileRef = 2901A4ED1D437170002BBD23 /* DisplayLinkedQueue.swift */; };
		29EB3E341ED05A30001CAE8B /* CRC32.swift in Sources */ = {isa = PBXBuildFile; fileRef = 29B876B91CD70B3900FC07DA /* CRC32.swift */; };
		29EB3E351ED05A33001CAE8B /* DeviceUtil.swift in Sources */ = {isa = PBXBuildFile; fileRef = 2976A4851D4903C300B53EF2 /* DeviceUtil.swift */; };
		29EB3E361ED05A35001CAE8B /* EventDispatcher.swift in Sources */ = {isa = PBXBuildFile; fileRef = 29B876BA1CD70B3900FC07DA /* EventDispatcher.swift */; };
		29EB3E371ED05A38001CAE8B /* MachUtil.swift in Sources */ = {isa = PBXBuildFile; fileRef = 2926A9EB1DE6B71D0074E3D2 /* MachUtil.swift */; };
		29EB3E381ED05A41001CAE8B /* MD5.swift in Sources */ = {isa = PBXBuildFile; fileRef = 2942424C1CF4C01300D65DCB /* MD5.swift */; };
		29EB3E3A1ED05A45001CAE8B /* TimerDriver.swift in Sources */ = {isa = PBXBuildFile; fileRef = 2926A9F01DE6EAEB0074E3D2 /* TimerDriver.swift */; };
		29EB3E3B1ED05A48001CAE8B /* VideoGravityUtil.swift in Sources */ = {isa = PBXBuildFile; fileRef = 29245AEC1D3233EB00AFFB9A /* VideoGravityUtil.swift */; };
		29EF03781CD79A5400473D99 /* HaishinKit.h in Headers */ = {isa = PBXBuildFile; fileRef = 299F7E3B1CD71A97001E7272 /* HaishinKit.h */; settings = {ATTRIBUTES = (Public, ); }; };
		29F6F4851DFB83E200920A3A /* RTMPHandshake.swift in Sources */ = {isa = PBXBuildFile; fileRef = 29F6F4841DFB83E200920A3A /* RTMPHandshake.swift */; };
		29F6F4861DFB862400920A3A /* RTMPHandshake.swift in Sources */ = {isa = PBXBuildFile; fileRef = 29F6F4841DFB83E200920A3A /* RTMPHandshake.swift */; };
<<<<<<< HEAD
		29FD1B5022FF13190095A0BE /* VTSessionOption.swift in Sources */ = {isa = PBXBuildFile; fileRef = 29FD1B4F22FF13190095A0BE /* VTSessionOption.swift */; };
		29FD1B5122FF13190095A0BE /* VTSessionOption.swift in Sources */ = {isa = PBXBuildFile; fileRef = 29FD1B4F22FF13190095A0BE /* VTSessionOption.swift */; };
		29FD1B5222FF13190095A0BE /* VTSessionOption.swift in Sources */ = {isa = PBXBuildFile; fileRef = 29FD1B4F22FF13190095A0BE /* VTSessionOption.swift */; };
		29FD1B5422FF1C2D0095A0BE /* VTCompressionSessionOption.swift in Sources */ = {isa = PBXBuildFile; fileRef = 29FD1B5322FF1C2D0095A0BE /* VTCompressionSessionOption.swift */; };
		29FD1B5522FF1C2D0095A0BE /* VTCompressionSessionOption.swift in Sources */ = {isa = PBXBuildFile; fileRef = 29FD1B5322FF1C2D0095A0BE /* VTCompressionSessionOption.swift */; };
		29FD1B5622FF1C2D0095A0BE /* VTCompressionSessionOption.swift in Sources */ = {isa = PBXBuildFile; fileRef = 29FD1B5322FF1C2D0095A0BE /* VTCompressionSessionOption.swift */; };
		29FD1B5722FF24660095A0BE /* VTCompressionSessionOption.swift in Sources */ = {isa = PBXBuildFile; fileRef = 29FD1B5322FF1C2D0095A0BE /* VTCompressionSessionOption.swift */; };
		ED104024230256DA002FD528 /* NetSocketCompatible.swift in Sources */ = {isa = PBXBuildFile; fileRef = ED104023230256DA002FD528 /* NetSocketCompatible.swift */; };
		ED10402623026E2A002FD528 /* NWSocket.swift in Sources */ = {isa = PBXBuildFile; fileRef = ED10402523026E2A002FD528 /* NWSocket.swift */; };
=======
		29FD1B5022FF13190095A0BE /* VTSessionPropertyKey.swift in Sources */ = {isa = PBXBuildFile; fileRef = 29FD1B4F22FF13190095A0BE /* VTSessionPropertyKey.swift */; };
		29FD1B5122FF13190095A0BE /* VTSessionPropertyKey.swift in Sources */ = {isa = PBXBuildFile; fileRef = 29FD1B4F22FF13190095A0BE /* VTSessionPropertyKey.swift */; };
		29FD1B5222FF13190095A0BE /* VTSessionPropertyKey.swift in Sources */ = {isa = PBXBuildFile; fileRef = 29FD1B4F22FF13190095A0BE /* VTSessionPropertyKey.swift */; };
		29FD1B5422FF1C2D0095A0BE /* VTCompressionSessionPropertyKey.swift in Sources */ = {isa = PBXBuildFile; fileRef = 29FD1B5322FF1C2D0095A0BE /* VTCompressionSessionPropertyKey.swift */; };
		29FD1B5522FF1C2D0095A0BE /* VTCompressionSessionPropertyKey.swift in Sources */ = {isa = PBXBuildFile; fileRef = 29FD1B5322FF1C2D0095A0BE /* VTCompressionSessionPropertyKey.swift */; };
		29FD1B5622FF1C2D0095A0BE /* VTCompressionSessionPropertyKey.swift in Sources */ = {isa = PBXBuildFile; fileRef = 29FD1B5322FF1C2D0095A0BE /* VTCompressionSessionPropertyKey.swift */; };
>>>>>>> 4e6ce4ee
/* End PBXBuildFile section */

/* Begin PBXContainerItemProxy section */
		2915EC6D1D85BDF100621092 /* PBXContainerItemProxy */ = {
			isa = PBXContainerItemProxy;
			containerPortal = 2945CBB41B4BE66000104112 /* Project object */;
			proxyType = 1;
			remoteGlobalIDString = 2915EC511D85BDF100621092;
			remoteInfo = Screencast;
		};
		29373DB8205524D700099860 /* PBXContainerItemProxy */ = {
			isa = PBXContainerItemProxy;
			containerPortal = 2945CBB41B4BE66000104112 /* Project object */;
			proxyType = 1;
			remoteGlobalIDString = 29D3D4DB1ED0509900DD4AA6;
			remoteInfo = "HaishinKit tvOS";
		};
		29562B8A1E6BFFE000BB940A /* PBXContainerItemProxy */ = {
			isa = PBXContainerItemProxy;
			containerPortal = 2945CBB41B4BE66000104112 /* Project object */;
			proxyType = 1;
			remoteGlobalIDString = 29B8761A1CD701F900FC07DA;
			remoteInfo = macOS;
		};
		29798E5F1CE60E5300F5CBD0 /* PBXContainerItemProxy */ = {
			isa = PBXContainerItemProxy;
			containerPortal = 2945CBB41B4BE66000104112 /* Project object */;
			proxyType = 1;
			remoteGlobalIDString = 29B8761A1CD701F900FC07DA;
			remoteInfo = "lf MacOS";
		};
		29C932A81CD78B5500283FC5 /* PBXContainerItemProxy */ = {
			isa = PBXContainerItemProxy;
			containerPortal = 2945CBB41B4BE66000104112 /* Project object */;
			proxyType = 1;
			remoteGlobalIDString = 2945CBBC1B4BE66000104112;
			remoteInfo = iOS;
		};
/* End PBXContainerItemProxy section */

/* Begin PBXCopyFilesBuildPhase section */
		2911F98B1DE2D97C007FD1EC /* CopyFiles */ = {
			isa = PBXCopyFilesBuildPhase;
			buildActionMask = 2147483647;
			dstPath = "";
			dstSubfolderSpec = 10;
			files = (
			);
			runOnlyForDeploymentPostprocessing = 0;
		};
		2911F98F1DE2DA04007FD1EC /* CopyFiles */ = {
			isa = PBXCopyFilesBuildPhase;
			buildActionMask = 2147483647;
			dstPath = "";
			dstSubfolderSpec = 10;
			files = (
			);
			runOnlyForDeploymentPostprocessing = 0;
		};
		2915EC761D85BDF200621092 /* Embed App Extensions */ = {
			isa = PBXCopyFilesBuildPhase;
			buildActionMask = 2147483647;
			dstPath = "";
			dstSubfolderSpec = 13;
			files = (
				2915EC6F1D85BDF100621092 /* Screencast.appex in Embed App Extensions */,
			);
			name = "Embed App Extensions";
			runOnlyForDeploymentPostprocessing = 0;
		};
		29373DBA205524D700099860 /* Embed Frameworks */ = {
			isa = PBXCopyFilesBuildPhase;
			buildActionMask = 2147483647;
			dstPath = "";
			dstSubfolderSpec = 10;
			files = (
				29373DB7205524D700099860 /* HaishinKit.framework in Embed Frameworks */,
			);
			name = "Embed Frameworks";
			runOnlyForDeploymentPostprocessing = 0;
		};
		29562B8C1E6BFFE000BB940A /* Embed Frameworks */ = {
			isa = PBXCopyFilesBuildPhase;
			buildActionMask = 2147483647;
			dstPath = "";
			dstSubfolderSpec = 10;
			files = (
				29562B891E6BFFE000BB940A /* HaishinKit.framework in Embed Frameworks */,
			);
			name = "Embed Frameworks";
			runOnlyForDeploymentPostprocessing = 0;
		};
		29EF037B1CD79B3900473D99 /* Embed Frameworks */ = {
			isa = PBXCopyFilesBuildPhase;
			buildActionMask = 2147483647;
			dstPath = "";
			dstSubfolderSpec = 10;
			files = (
				2942EF861DFF4D3C008E620C /* HaishinKit.framework in Embed Frameworks */,
			);
			name = "Embed Frameworks";
			runOnlyForDeploymentPostprocessing = 0;
		};
/* End PBXCopyFilesBuildPhase section */

/* Begin PBXFileReference section */
		035AFA032263868E009DD0BB /* RTMPStreamTests.swift */ = {isa = PBXFileReference; fileEncoding = 4; lastKnownFileType = sourcecode.swift; path = RTMPStreamTests.swift; sourceTree = "<group>"; };
		2901A4ED1D437170002BBD23 /* DisplayLinkedQueue.swift */ = {isa = PBXFileReference; fileEncoding = 4; lastKnownFileType = sourcecode.swift; path = DisplayLinkedQueue.swift; sourceTree = "<group>"; };
		290686021DFDB7A6008EB7ED /* RTMPConnectionTests.swift */ = {isa = PBXFileReference; fileEncoding = 4; lastKnownFileType = sourcecode.swift; path = RTMPConnectionTests.swift; sourceTree = "<group>"; };
		290686041DFDC19B008EB7ED /* SampleVideo_360x240_5mb-base.mp4 */ = {isa = PBXFileReference; lastKnownFileType = file; path = "SampleVideo_360x240_5mb-base.mp4"; sourceTree = "<group>"; };
		290EA88E1DFB616000053022 /* Foundation+ExtensionTests.swift */ = {isa = PBXFileReference; fileEncoding = 4; lastKnownFileType = sourcecode.swift; path = "Foundation+ExtensionTests.swift"; sourceTree = "<group>"; };
		290EA88F1DFB616000053022 /* SwiftCore+ExtensionTests.swift */ = {isa = PBXFileReference; fileEncoding = 4; lastKnownFileType = sourcecode.swift; path = "SwiftCore+ExtensionTests.swift"; sourceTree = "<group>"; };
		290EA8921DFB617800053022 /* HTTPRequestTests.swift */ = {isa = PBXFileReference; fileEncoding = 4; lastKnownFileType = sourcecode.swift; path = HTTPRequestTests.swift; sourceTree = "<group>"; };
		290EA8941DFB619600053022 /* MP4SamplerTests.swift */ = {isa = PBXFileReference; fileEncoding = 4; lastKnownFileType = sourcecode.swift; path = MP4SamplerTests.swift; sourceTree = "<group>"; };
		290EA8951DFB619600053022 /* PacketizedElementaryStreamTests.swift */ = {isa = PBXFileReference; fileEncoding = 4; lastKnownFileType = sourcecode.swift; path = PacketizedElementaryStreamTests.swift; sourceTree = "<group>"; };
		290EA8961DFB619600053022 /* ProgramSpecificTests.swift */ = {isa = PBXFileReference; fileEncoding = 4; lastKnownFileType = sourcecode.swift; path = ProgramSpecificTests.swift; sourceTree = "<group>"; };
		290EA8971DFB619600053022 /* TSTests.swift */ = {isa = PBXFileReference; fileEncoding = 4; lastKnownFileType = sourcecode.swift; path = TSTests.swift; sourceTree = "<group>"; };
		290EA89C1DFB61B100053022 /* AMF0SerializerTests.swift */ = {isa = PBXFileReference; fileEncoding = 4; lastKnownFileType = sourcecode.swift; path = AMF0SerializerTests.swift; sourceTree = "<group>"; };
		290EA89D1DFB61B100053022 /* ASClassTests.swift */ = {isa = PBXFileReference; fileEncoding = 4; lastKnownFileType = sourcecode.swift; path = ASClassTests.swift; sourceTree = "<group>"; };
		290EA89E1DFB61B100053022 /* RTMPChunkTests.swift */ = {isa = PBXFileReference; fileEncoding = 4; lastKnownFileType = sourcecode.swift; path = RTMPChunkTests.swift; sourceTree = "<group>"; };
		290EA8A41DFB61E700053022 /* ByteArrayTests.swift */ = {isa = PBXFileReference; fileEncoding = 4; lastKnownFileType = sourcecode.swift; path = ByteArrayTests.swift; sourceTree = "<group>"; };
		290EA8A51DFB61E700053022 /* CRC32Tests.swift */ = {isa = PBXFileReference; fileEncoding = 4; lastKnownFileType = sourcecode.swift; path = CRC32Tests.swift; sourceTree = "<group>"; };
		290EA8A61DFB61E700053022 /* EventDispatcherTests.swift */ = {isa = PBXFileReference; fileEncoding = 4; lastKnownFileType = sourcecode.swift; path = EventDispatcherTests.swift; sourceTree = "<group>"; };
		290EA8A71DFB61E700053022 /* MD5Tests.swift */ = {isa = PBXFileReference; fileEncoding = 4; lastKnownFileType = sourcecode.swift; path = MD5Tests.swift; sourceTree = "<group>"; };
		290EA8A81DFB61E700053022 /* TimerDriverTests.swift */ = {isa = PBXFileReference; fileEncoding = 4; lastKnownFileType = sourcecode.swift; path = TimerDriverTests.swift; sourceTree = "<group>"; };
		291468161E581C7D00E619BA /* Preference.swift */ = {isa = PBXFileReference; fileEncoding = 4; lastKnownFileType = sourcecode.swift; path = Preference.swift; sourceTree = "<group>"; };
		2915EC521D85BDF100621092 /* Screencast.appex */ = {isa = PBXFileReference; explicitFileType = "wrapper.app-extension"; includeInIndex = 0; path = Screencast.appex; sourceTree = BUILT_PRODUCTS_DIR; };
		2915EC531D85BDF100621092 /* ReplayKit.framework */ = {isa = PBXFileReference; lastKnownFileType = wrapper.framework; name = ReplayKit.framework; path = System/Library/Frameworks/ReplayKit.framework; sourceTree = SDKROOT; };
		2915EC611D85BDF100621092 /* UIKit.framework */ = {isa = PBXFileReference; lastKnownFileType = wrapper.framework; name = UIKit.framework; path = System/Library/Frameworks/UIKit.framework; sourceTree = SDKROOT; };
		291619631E7EFA2A009FB344 /* Base */ = {isa = PBXFileReference; lastKnownFileType = file.storyboard; name = Base; path = Base.lproj/Main.storyboard; sourceTree = "<group>"; };
		291619671E7EFE4E009FB344 /* MainViewController.swift */ = {isa = PBXFileReference; fileEncoding = 4; lastKnownFileType = sourcecode.swift; path = MainViewController.swift; sourceTree = "<group>"; };
		2916196B1E7F0768009FB344 /* CMFormatDescription+Extension.swift */ = {isa = PBXFileReference; fileEncoding = 4; lastKnownFileType = sourcecode.swift; path = "CMFormatDescription+Extension.swift"; sourceTree = "<group>"; };
		2917CB652104CA2800F6823A /* AudioSpecificConfigTests.swift */ = {isa = PBXFileReference; lastKnownFileType = sourcecode.swift; path = AudioSpecificConfigTests.swift; sourceTree = "<group>"; };
		291F4E361CF206E200F59C51 /* Icon.png */ = {isa = PBXFileReference; lastKnownFileType = image.png; path = Icon.png; sourceTree = "<group>"; };
		29205CBD1E461F4E009D3FFF /* Main.storyboard */ = {isa = PBXFileReference; fileEncoding = 4; lastKnownFileType = file.storyboard; path = Main.storyboard; sourceTree = "<group>"; };
		29245AEC1D3233EB00AFFB9A /* VideoGravityUtil.swift */ = {isa = PBXFileReference; fileEncoding = 4; lastKnownFileType = sourcecode.swift; path = VideoGravityUtil.swift; sourceTree = "<group>"; };
		2926A9EB1DE6B71D0074E3D2 /* MachUtil.swift */ = {isa = PBXFileReference; fileEncoding = 4; lastKnownFileType = sourcecode.swift; path = MachUtil.swift; sourceTree = "<group>"; };
		2926A9F01DE6EAEB0074E3D2 /* TimerDriver.swift */ = {isa = PBXFileReference; fileEncoding = 4; lastKnownFileType = sourcecode.swift; path = TimerDriver.swift; sourceTree = "<group>"; };
		2927A2991E7ED2D70044AF91 /* LICENSE.md */ = {isa = PBXFileReference; fileEncoding = 4; lastKnownFileType = net.daringfireball.markdown; path = LICENSE.md; sourceTree = "<group>"; };
		292D8A321D8B293300DBECE2 /* MP4Sampler.swift */ = {isa = PBXFileReference; fileEncoding = 4; lastKnownFileType = sourcecode.swift; path = MP4Sampler.swift; sourceTree = "<group>"; };
		292F6DB01EEBB2040097EDBE /* AVFoundation.swift */ = {isa = PBXFileReference; fileEncoding = 4; lastKnownFileType = sourcecode.swift; path = AVFoundation.swift; sourceTree = "<group>"; };
		2930D03F1E12D17C00DA2DC5 /* SampleHandler.swift */ = {isa = PBXFileReference; fileEncoding = 4; lastKnownFileType = sourcecode.swift; path = SampleHandler.swift; sourceTree = "<group>"; };
		293875DC1F374D4B009F4B30 /* Logboard.framework */ = {isa = PBXFileReference; lastKnownFileType = wrapper.framework; name = Logboard.framework; path = Carthage/Build/iOS/Logboard.framework; sourceTree = "<group>"; };
		293875DE1F374D6E009F4B30 /* Logboard.framework */ = {isa = PBXFileReference; lastKnownFileType = wrapper.framework; name = Logboard.framework; path = Carthage/Build/Mac/Logboard.framework; sourceTree = "<group>"; };
		293875E01F374D80009F4B30 /* Logboard.framework */ = {isa = PBXFileReference; lastKnownFileType = wrapper.framework; name = Logboard.framework; path = Carthage/Build/tvOS/Logboard.framework; sourceTree = "<group>"; };
		2941746A22D069B300A2944F /* AudioEffect.swift */ = {isa = PBXFileReference; lastKnownFileType = sourcecode.swift; path = AudioEffect.swift; sourceTree = "<group>"; };
		2942424C1CF4C01300D65DCB /* MD5.swift */ = {isa = PBXFileReference; fileEncoding = 4; lastKnownFileType = sourcecode.swift; path = MD5.swift; sourceTree = "<group>"; };
		2942A4F721A9418A004E1BEE /* Running.swift */ = {isa = PBXFileReference; lastKnownFileType = sourcecode.swift; path = Running.swift; sourceTree = "<group>"; };
		2945CBBD1B4BE66000104112 /* HaishinKit.framework */ = {isa = PBXFileReference; explicitFileType = wrapper.framework; includeInIndex = 0; path = HaishinKit.framework; sourceTree = BUILT_PRODUCTS_DIR; };
		294637A31EC8961C008EEC71 /* RTMPReaderTests.swift */ = {isa = PBXFileReference; fileEncoding = 4; lastKnownFileType = sourcecode.swift; path = RTMPReaderTests.swift; sourceTree = "<group>"; };
		294637A71EC89BC9008EEC71 /* Config.swift */ = {isa = PBXFileReference; fileEncoding = 4; lastKnownFileType = sourcecode.swift; path = Config.swift; sourceTree = "<group>"; };
		294637A91EC8A79F008EEC71 /* SampleVideo_360x240_5mb.flv */ = {isa = PBXFileReference; lastKnownFileType = file; path = SampleVideo_360x240_5mb.flv; sourceTree = "<group>"; };
		294852551D84BFAD002DE492 /* RTMPTSocket.swift */ = {isa = PBXFileReference; fileEncoding = 4; lastKnownFileType = sourcecode.swift; path = RTMPTSocket.swift; sourceTree = "<group>"; };
		294CC9B322D9BEC000F9DD5C /* DisplayLink.swift */ = {isa = PBXFileReference; lastKnownFileType = sourcecode.swift; path = DisplayLink.swift; sourceTree = "<group>"; };
		2950181F1FFA1BD700358E10 /* AudioConverterTests.swift */ = {isa = PBXFileReference; lastKnownFileType = sourcecode.swift; path = AudioConverterTests.swift; sourceTree = "<group>"; };
		295018211FFA1C9D00358E10 /* SinWaveUtil.swift */ = {isa = PBXFileReference; lastKnownFileType = sourcecode.swift; path = SinWaveUtil.swift; sourceTree = "<group>"; };
		2950742E1E4620B7007F15A4 /* PreferenceViewController.swift */ = {isa = PBXFileReference; fileEncoding = 4; lastKnownFileType = sourcecode.swift; path = PreferenceViewController.swift; sourceTree = "<group>"; };
		2957473B1E34F30300EF056E /* RTMPBroadcaster.swift */ = {isa = PBXFileReference; fileEncoding = 4; lastKnownFileType = sourcecode.swift; path = RTMPBroadcaster.swift; sourceTree = "<group>"; };
		295747901E37AC1000EF056E /* RTMPStreamDelegate.swift */ = {isa = PBXFileReference; fileEncoding = 4; lastKnownFileType = sourcecode.swift; path = RTMPStreamDelegate.swift; sourceTree = "<group>"; };
		295891001EEB7A8B00CE51E1 /* ScalingMode.swift */ = {isa = PBXFileReference; fileEncoding = 4; lastKnownFileType = sourcecode.swift; path = ScalingMode.swift; sourceTree = "<group>"; };
		295891091EEB8D1800CE51E1 /* FLVReader.swift */ = {isa = PBXFileReference; fileEncoding = 4; lastKnownFileType = sourcecode.swift; path = FLVReader.swift; sourceTree = "<group>"; };
		2958910D1EEB8D3C00CE51E1 /* FLVVideoCodec.swift */ = {isa = PBXFileReference; fileEncoding = 4; lastKnownFileType = sourcecode.swift; path = FLVVideoCodec.swift; sourceTree = "<group>"; };
		295891111EEB8D7200CE51E1 /* FLVFrameType.swift */ = {isa = PBXFileReference; fileEncoding = 4; lastKnownFileType = sourcecode.swift; path = FLVFrameType.swift; sourceTree = "<group>"; };
		295891151EEB8DFC00CE51E1 /* FLVTagType.swift */ = {isa = PBXFileReference; fileEncoding = 4; lastKnownFileType = sourcecode.swift; path = FLVTagType.swift; sourceTree = "<group>"; };
		295891191EEB8E3F00CE51E1 /* FLVAudioCodec.swift */ = {isa = PBXFileReference; fileEncoding = 4; lastKnownFileType = sourcecode.swift; path = FLVAudioCodec.swift; sourceTree = "<group>"; };
		2958911D1EEB8E9600CE51E1 /* FLVSoundRate.swift */ = {isa = PBXFileReference; fileEncoding = 4; lastKnownFileType = sourcecode.swift; path = FLVSoundRate.swift; sourceTree = "<group>"; };
		295891211EEB8EC500CE51E1 /* FLVAVCPacketType.swift */ = {isa = PBXFileReference; fileEncoding = 4; lastKnownFileType = sourcecode.swift; path = FLVAVCPacketType.swift; sourceTree = "<group>"; };
		295891251EEB8EF300CE51E1 /* FLVAACPacket.swift */ = {isa = PBXFileReference; fileEncoding = 4; lastKnownFileType = sourcecode.swift; path = FLVAACPacket.swift; sourceTree = "<group>"; };
		295891291EEB8F1D00CE51E1 /* FLVSoundSize.swift */ = {isa = PBXFileReference; fileEncoding = 4; lastKnownFileType = sourcecode.swift; path = FLVSoundSize.swift; sourceTree = "<group>"; };
		2958912D1EEB8F4100CE51E1 /* FLVSoundType.swift */ = {isa = PBXFileReference; fileEncoding = 4; lastKnownFileType = sourcecode.swift; path = FLVSoundType.swift; sourceTree = "<group>"; };
		2962425F1D8DB86500C451A3 /* TSReader.swift */ = {isa = PBXFileReference; fileEncoding = 4; lastKnownFileType = sourcecode.swift; path = TSReader.swift; sourceTree = "<group>"; };
		296242601D8DB86500C451A3 /* TSWriter.swift */ = {isa = PBXFileReference; fileEncoding = 4; lastKnownFileType = sourcecode.swift; path = TSWriter.swift; sourceTree = "<group>"; };
		296543571D62FE6200734698 /* GLHKView.swift */ = {isa = PBXFileReference; fileEncoding = 4; lastKnownFileType = sourcecode.swift; path = GLHKView.swift; sourceTree = "<group>"; };
		296543581D62FE6200734698 /* Info.plist */ = {isa = PBXFileReference; fileEncoding = 4; lastKnownFileType = text.plist.xml; path = Info.plist; sourceTree = "<group>"; };
		296543591D62FE6200734698 /* HaishinKit.h */ = {isa = PBXFileReference; fileEncoding = 4; lastKnownFileType = sourcecode.c.h; path = HaishinKit.h; sourceTree = "<group>"; };
		2965435A1D62FE6200734698 /* HKView.swift */ = {isa = PBXFileReference; fileEncoding = 4; lastKnownFileType = sourcecode.swift; path = HKView.swift; sourceTree = "<group>"; };
		296543641D62FEB700734698 /* AppDelegate.swift */ = {isa = PBXFileReference; fileEncoding = 4; lastKnownFileType = sourcecode.swift; path = AppDelegate.swift; sourceTree = "<group>"; };
		296543651D62FEB700734698 /* Assets.xcassets */ = {isa = PBXFileReference; lastKnownFileType = folder.assetcatalog; path = Assets.xcassets; sourceTree = "<group>"; };
		296543671D62FEB700734698 /* Info.plist */ = {isa = PBXFileReference; fileEncoding = 4; lastKnownFileType = text.plist.xml; path = Info.plist; sourceTree = "<group>"; };
		296543691D62FEB700734698 /* MainWindowController.swift */ = {isa = PBXFileReference; fileEncoding = 4; lastKnownFileType = sourcecode.swift; path = MainWindowController.swift; sourceTree = "<group>"; };
		2965436A1D62FEB700734698 /* VisualEffect.swift */ = {isa = PBXFileReference; fileEncoding = 4; lastKnownFileType = sourcecode.swift; path = VisualEffect.swift; sourceTree = "<group>"; };
		296897411CDB01D20074D5F0 /* AppDelegate.swift */ = {isa = PBXFileReference; fileEncoding = 4; lastKnownFileType = sourcecode.swift; path = AppDelegate.swift; sourceTree = "<group>"; };
		296897421CDB01D20074D5F0 /* Assets.xcassets */ = {isa = PBXFileReference; lastKnownFileType = folder.assetcatalog; path = Assets.xcassets; sourceTree = "<group>"; };
		296897431CDB01D20074D5F0 /* Info.plist */ = {isa = PBXFileReference; fileEncoding = 4; lastKnownFileType = text.plist.xml; path = Info.plist; sourceTree = "<group>"; };
		296897441CDB01D20074D5F0 /* LiveViewController.swift */ = {isa = PBXFileReference; fileEncoding = 4; lastKnownFileType = sourcecode.swift; path = LiveViewController.swift; sourceTree = "<group>"; };
		296897461CDB01D20074D5F0 /* VisualEffect.swift */ = {isa = PBXFileReference; fileEncoding = 4; lastKnownFileType = sourcecode.swift; path = VisualEffect.swift; sourceTree = "<group>"; };
		2968974E1CDB01DD0074D5F0 /* Base */ = {isa = PBXFileReference; lastKnownFileType = file.storyboard; name = Base; path = Base.lproj/LaunchScreen.storyboard; sourceTree = "<group>"; };
		2976077E20A89FBB00DCF24F /* RTMPMessageTests.swift */ = {isa = PBXFileReference; lastKnownFileType = sourcecode.swift; path = RTMPMessageTests.swift; sourceTree = "<group>"; };
		2976A47D1D48C5C700B53EF2 /* AVRecorder.swift */ = {isa = PBXFileReference; fileEncoding = 4; lastKnownFileType = sourcecode.swift; path = AVRecorder.swift; sourceTree = "<group>"; };
		2976A4801D49025B00B53EF2 /* IOComponent.swift */ = {isa = PBXFileReference; fileEncoding = 4; lastKnownFileType = sourcecode.swift; path = IOComponent.swift; sourceTree = "<group>"; };
		2976A4851D4903C300B53EF2 /* DeviceUtil.swift */ = {isa = PBXFileReference; fileEncoding = 4; lastKnownFileType = sourcecode.swift; path = DeviceUtil.swift; sourceTree = "<group>"; };
		29798E511CE5DF1900F5CBD0 /* MP4Reader.swift */ = {isa = PBXFileReference; fileEncoding = 4; lastKnownFileType = sourcecode.swift; path = MP4Reader.swift; sourceTree = "<group>"; };
		29798E591CE60E5300F5CBD0 /* Tests.xctest */ = {isa = PBXFileReference; explicitFileType = wrapper.cfbundle; includeInIndex = 0; path = Tests.xctest; sourceTree = BUILT_PRODUCTS_DIR; };
		29798E5D1CE60E5300F5CBD0 /* Info.plist */ = {isa = PBXFileReference; lastKnownFileType = text.plist.xml; path = Info.plist; sourceTree = "<group>"; };
		2981E1301D646E3F00E8F7CA /* Cartfile */ = {isa = PBXFileReference; fileEncoding = 4; lastKnownFileType = text; path = Cartfile; sourceTree = "<group>"; };
		298BCF321DD4C44A007FF86A /* AnyUtil.swift */ = {isa = PBXFileReference; fileEncoding = 4; lastKnownFileType = sourcecode.swift; path = AnyUtil.swift; sourceTree = "<group>"; };
		2992D1521ED04A1B008D9DC1 /* VideoIOComponent+Extension.swift */ = {isa = PBXFileReference; fileEncoding = 4; lastKnownFileType = sourcecode.swift; path = "VideoIOComponent+Extension.swift"; sourceTree = "<group>"; };
		2997BDD31D50D31B000AF900 /* README.md */ = {isa = PBXFileReference; fileEncoding = 4; lastKnownFileType = net.daringfireball.markdown; path = README.md; sourceTree = "<group>"; };
		2999C3742071138F00892E55 /* MTHKView.swift */ = {isa = PBXFileReference; lastKnownFileType = sourcecode.swift; path = MTHKView.swift; sourceTree = "<group>"; };
		299B131C1D35272D00A1E8F5 /* ScreenCaptureSession.swift */ = {isa = PBXFileReference; fileEncoding = 4; lastKnownFileType = sourcecode.swift; path = ScreenCaptureSession.swift; sourceTree = "<group>"; };
		299B13261D3B751400A1E8F5 /* HKView.swift */ = {isa = PBXFileReference; fileEncoding = 4; lastKnownFileType = sourcecode.swift; path = HKView.swift; sourceTree = "<group>"; };
		299D6A502051A9720090E10A /* MTHKView.swift */ = {isa = PBXFileReference; lastKnownFileType = sourcecode.swift; path = MTHKView.swift; sourceTree = "<group>"; };
		299D6A522051A9920090E10A /* MTHKView.swift */ = {isa = PBXFileReference; lastKnownFileType = sourcecode.swift; path = MTHKView.swift; sourceTree = "<group>"; };
		299F7E3A1CD71A97001E7272 /* Info.plist */ = {isa = PBXFileReference; fileEncoding = 4; lastKnownFileType = text.plist.xml; path = Info.plist; sourceTree = "<group>"; };
		299F7E3B1CD71A97001E7272 /* HaishinKit.h */ = {isa = PBXFileReference; fileEncoding = 4; lastKnownFileType = sourcecode.c.h; path = HaishinKit.h; sourceTree = "<group>"; };
		29A39C881D85BF30007C27E9 /* Info.plist */ = {isa = PBXFileReference; fileEncoding = 4; lastKnownFileType = text.plist.xml; path = Info.plist; sourceTree = "<group>"; };
		29AF3FCE1D7C744C00E41212 /* NetStream.swift */ = {isa = PBXFileReference; fileEncoding = 4; lastKnownFileType = sourcecode.swift; path = NetStream.swift; sourceTree = "<group>"; };
		29B8761B1CD701F900FC07DA /* HaishinKit.framework */ = {isa = PBXFileReference; explicitFileType = wrapper.framework; includeInIndex = 0; path = HaishinKit.framework; sourceTree = BUILT_PRODUCTS_DIR; };
		29B876571CD70A7900FC07DA /* AudioConverter.swift */ = {isa = PBXFileReference; fileEncoding = 4; lastKnownFileType = sourcecode.swift; path = AudioConverter.swift; sourceTree = "<group>"; };
		29B876581CD70A7900FC07DA /* H264Decoder.swift */ = {isa = PBXFileReference; fileEncoding = 4; lastKnownFileType = sourcecode.swift; path = H264Decoder.swift; sourceTree = "<group>"; };
		29B876591CD70A7900FC07DA /* H264Encoder.swift */ = {isa = PBXFileReference; fileEncoding = 4; lastKnownFileType = sourcecode.swift; path = H264Encoder.swift; sourceTree = "<group>"; };
		29B876631CD70AB300FC07DA /* Constants.swift */ = {isa = PBXFileReference; fileEncoding = 4; lastKnownFileType = sourcecode.swift; path = Constants.swift; sourceTree = "<group>"; };
		29B876671CD70AB300FC07DA /* DataConvertible.swift */ = {isa = PBXFileReference; fileEncoding = 4; lastKnownFileType = sourcecode.swift; path = DataConvertible.swift; sourceTree = "<group>"; };
		29B8766F1CD70ACE00FC07DA /* HTTPRequest.swift */ = {isa = PBXFileReference; fileEncoding = 4; lastKnownFileType = sourcecode.swift; path = HTTPRequest.swift; sourceTree = "<group>"; };
		29B876701CD70ACE00FC07DA /* HTTPResponse.swift */ = {isa = PBXFileReference; fileEncoding = 4; lastKnownFileType = sourcecode.swift; path = HTTPResponse.swift; sourceTree = "<group>"; };
		29B876711CD70ACE00FC07DA /* HTTPService.swift */ = {isa = PBXFileReference; fileEncoding = 4; lastKnownFileType = sourcecode.swift; path = HTTPService.swift; sourceTree = "<group>"; };
		29B876721CD70ACE00FC07DA /* HTTPStream.swift */ = {isa = PBXFileReference; fileEncoding = 4; lastKnownFileType = sourcecode.swift; path = HTTPStream.swift; sourceTree = "<group>"; };
		29B876731CD70ACE00FC07DA /* M3U.swift */ = {isa = PBXFileReference; fileEncoding = 4; lastKnownFileType = sourcecode.swift; path = M3U.swift; sourceTree = "<group>"; };
		29B8767D1CD70AE800FC07DA /* AudioSpecificConfig.swift */ = {isa = PBXFileReference; fileEncoding = 4; lastKnownFileType = sourcecode.swift; path = AudioSpecificConfig.swift; sourceTree = "<group>"; };
		29B8767E1CD70AE800FC07DA /* H264+AVC.swift */ = {isa = PBXFileReference; fileEncoding = 4; lastKnownFileType = sourcecode.swift; path = "H264+AVC.swift"; sourceTree = "<group>"; };
		29B8767F1CD70AE800FC07DA /* NALUnit.swift */ = {isa = PBXFileReference; fileEncoding = 4; lastKnownFileType = sourcecode.swift; path = NALUnit.swift; sourceTree = "<group>"; };
		29B876801CD70AE800FC07DA /* PacketizedElementaryStream.swift */ = {isa = PBXFileReference; fileEncoding = 4; lastKnownFileType = sourcecode.swift; path = PacketizedElementaryStream.swift; sourceTree = "<group>"; };
		29B876811CD70AE800FC07DA /* ProgramSpecific.swift */ = {isa = PBXFileReference; fileEncoding = 4; lastKnownFileType = sourcecode.swift; path = ProgramSpecific.swift; sourceTree = "<group>"; };
		29B876821CD70AE800FC07DA /* TransportStream.swift */ = {isa = PBXFileReference; fileEncoding = 4; lastKnownFileType = sourcecode.swift; path = TransportStream.swift; sourceTree = "<group>"; };
		29B876891CD70AFE00FC07DA /* AudioIOComponent.swift */ = {isa = PBXFileReference; fileEncoding = 4; lastKnownFileType = sourcecode.swift; path = AudioIOComponent.swift; sourceTree = "<group>"; };
		29B8768B1CD70AFE00FC07DA /* AVMixer.swift */ = {isa = PBXFileReference; fileEncoding = 4; lastKnownFileType = sourcecode.swift; path = AVMixer.swift; sourceTree = "<group>"; };
		29B8768D1CD70AFE00FC07DA /* SoundTransform.swift */ = {isa = PBXFileReference; fileEncoding = 4; lastKnownFileType = sourcecode.swift; path = SoundTransform.swift; sourceTree = "<group>"; };
		29B8768E1CD70AFE00FC07DA /* VideoIOComponent.swift */ = {isa = PBXFileReference; fileEncoding = 4; lastKnownFileType = sourcecode.swift; path = VideoIOComponent.swift; sourceTree = "<group>"; };
		29B8768F1CD70AFE00FC07DA /* VideoEffect.swift */ = {isa = PBXFileReference; fileEncoding = 4; lastKnownFileType = sourcecode.swift; path = VideoEffect.swift; sourceTree = "<group>"; };
		29B876971CD70B1100FC07DA /* MIME.swift */ = {isa = PBXFileReference; fileEncoding = 4; lastKnownFileType = sourcecode.swift; path = MIME.swift; sourceTree = "<group>"; };
		29B876981CD70B1100FC07DA /* NetClient.swift */ = {isa = PBXFileReference; fileEncoding = 4; lastKnownFileType = sourcecode.swift; path = NetClient.swift; sourceTree = "<group>"; };
		29B876991CD70B1100FC07DA /* NetService.swift */ = {isa = PBXFileReference; fileEncoding = 4; lastKnownFileType = sourcecode.swift; path = NetService.swift; sourceTree = "<group>"; };
		29B8769A1CD70B1100FC07DA /* NetSocket.swift */ = {isa = PBXFileReference; fileEncoding = 4; lastKnownFileType = sourcecode.swift; path = NetSocket.swift; sourceTree = "<group>"; };
		29B8769F1CD70B2800FC07DA /* AMF0Serializer.swift */ = {isa = PBXFileReference; fileEncoding = 4; lastKnownFileType = sourcecode.swift; path = AMF0Serializer.swift; sourceTree = "<group>"; };
		29B876A01CD70B2800FC07DA /* AMF3Serializer.swift */ = {isa = PBXFileReference; fileEncoding = 4; lastKnownFileType = sourcecode.swift; path = AMF3Serializer.swift; sourceTree = "<group>"; };
		29B876A11CD70B2800FC07DA /* ASClass.swift */ = {isa = PBXFileReference; fileEncoding = 4; lastKnownFileType = sourcecode.swift; path = ASClass.swift; sourceTree = "<group>"; };
		29B876A31CD70B2800FC07DA /* RTMPChunk.swift */ = {isa = PBXFileReference; fileEncoding = 4; lastKnownFileType = sourcecode.swift; path = RTMPChunk.swift; sourceTree = "<group>"; };
		29B876A41CD70B2800FC07DA /* RTMPConnection.swift */ = {isa = PBXFileReference; fileEncoding = 4; lastKnownFileType = sourcecode.swift; path = RTMPConnection.swift; sourceTree = "<group>"; };
		29B876A51CD70B2800FC07DA /* RTMPMessage.swift */ = {isa = PBXFileReference; fileEncoding = 4; lastKnownFileType = sourcecode.swift; path = RTMPMessage.swift; sourceTree = "<group>"; };
		29B876A61CD70B2800FC07DA /* RTMPMuxer.swift */ = {isa = PBXFileReference; fileEncoding = 4; lastKnownFileType = sourcecode.swift; path = RTMPMuxer.swift; sourceTree = "<group>"; };
		29B876A81CD70B2800FC07DA /* RTMPSharedObject.swift */ = {isa = PBXFileReference; fileEncoding = 4; lastKnownFileType = sourcecode.swift; path = RTMPSharedObject.swift; sourceTree = "<group>"; };
		29B876A91CD70B2800FC07DA /* RTMPSocket.swift */ = {isa = PBXFileReference; fileEncoding = 4; lastKnownFileType = sourcecode.swift; path = RTMPSocket.swift; sourceTree = "<group>"; };
		29B876AA1CD70B2800FC07DA /* RTMPStream.swift */ = {isa = PBXFileReference; fileEncoding = 4; lastKnownFileType = sourcecode.swift; path = RTMPStream.swift; sourceTree = "<group>"; };
		29B876B81CD70B3900FC07DA /* ByteArray.swift */ = {isa = PBXFileReference; fileEncoding = 4; lastKnownFileType = sourcecode.swift; path = ByteArray.swift; sourceTree = "<group>"; };
		29B876B91CD70B3900FC07DA /* CRC32.swift */ = {isa = PBXFileReference; fileEncoding = 4; lastKnownFileType = sourcecode.swift; path = CRC32.swift; sourceTree = "<group>"; };
		29B876BA1CD70B3900FC07DA /* EventDispatcher.swift */ = {isa = PBXFileReference; fileEncoding = 4; lastKnownFileType = sourcecode.swift; path = EventDispatcher.swift; sourceTree = "<group>"; };
		29B876D71CD70CE700FC07DA /* SampleVideo_360x240_5mb */ = {isa = PBXFileReference; lastKnownFileType = folder; path = SampleVideo_360x240_5mb; sourceTree = "<group>"; };
		29B876D81CD70CE700FC07DA /* SampleVideo_360x240_5mb.m3u8 */ = {isa = PBXFileReference; fileEncoding = 4; lastKnownFileType = text; path = SampleVideo_360x240_5mb.m3u8; sourceTree = "<group>"; };
		29B876D91CD70CE700FC07DA /* SampleVideo_360x240_5mb.mp4 */ = {isa = PBXFileReference; lastKnownFileType = file; path = SampleVideo_360x240_5mb.mp4; sourceTree = "<group>"; };
		29C263171D00804A0098D4EF /* GLHKView.swift */ = {isa = PBXFileReference; fileEncoding = 4; lastKnownFileType = sourcecode.swift; path = GLHKView.swift; sourceTree = "<group>"; };
		29C9327E1CD76FB800283FC5 /* Example iOS.app */ = {isa = PBXFileReference; explicitFileType = wrapper.application; includeInIndex = 0; path = "Example iOS.app"; sourceTree = BUILT_PRODUCTS_DIR; };
		29C932941CD76FD300283FC5 /* Example macOS.app */ = {isa = PBXFileReference; explicitFileType = wrapper.application; includeInIndex = 0; path = "Example macOS.app"; sourceTree = BUILT_PRODUCTS_DIR; };
		29D3D4CE1ED04C4C00DD4AA6 /* VideoIOComponent+Extension.swift */ = {isa = PBXFileReference; fileEncoding = 4; lastKnownFileType = sourcecode.swift; path = "VideoIOComponent+Extension.swift"; sourceTree = "<group>"; };
		29D3D4D01ED04D1200DD4AA6 /* NetStream+Extension.swift */ = {isa = PBXFileReference; fileEncoding = 4; lastKnownFileType = sourcecode.swift; path = "NetStream+Extension.swift"; sourceTree = "<group>"; };
		29D3D4D21ED04D9600DD4AA6 /* NetStream+Extension.swift */ = {isa = PBXFileReference; fileEncoding = 4; lastKnownFileType = sourcecode.swift; path = "NetStream+Extension.swift"; sourceTree = "<group>"; };
		29D3D4D41ED04E7100DD4AA6 /* DeviceUtil+Extenstion.swift */ = {isa = PBXFileReference; fileEncoding = 4; lastKnownFileType = sourcecode.swift; path = "DeviceUtil+Extenstion.swift"; sourceTree = "<group>"; };
		29D3D4DC1ED0509900DD4AA6 /* HaishinKit.framework */ = {isa = PBXFileReference; explicitFileType = wrapper.framework; includeInIndex = 0; path = HaishinKit.framework; sourceTree = BUILT_PRODUCTS_DIR; };
		29D3D4E51ED0518900DD4AA6 /* Info.plist */ = {isa = PBXFileReference; fileEncoding = 4; lastKnownFileType = text.plist.xml; path = Info.plist; sourceTree = "<group>"; };
		29D3D4E61ED0518900DD4AA6 /* HaishinKit.h */ = {isa = PBXFileReference; fileEncoding = 4; lastKnownFileType = sourcecode.c.h; path = HaishinKit.h; sourceTree = "<group>"; };
		29D3D4EF1ED0531500DD4AA6 /* Example tvOS.app */ = {isa = PBXFileReference; explicitFileType = wrapper.application; includeInIndex = 0; path = "Example tvOS.app"; sourceTree = BUILT_PRODUCTS_DIR; };
		29D3D4FF1ED053C000DD4AA6 /* AppDelegate.swift */ = {isa = PBXFileReference; fileEncoding = 4; lastKnownFileType = sourcecode.swift; path = AppDelegate.swift; sourceTree = "<group>"; };
		29D3D5001ED053C000DD4AA6 /* Assets.xcassets */ = {isa = PBXFileReference; lastKnownFileType = folder.assetcatalog; path = Assets.xcassets; sourceTree = "<group>"; };
		29D3D5031ED053C000DD4AA6 /* Base */ = {isa = PBXFileReference; lastKnownFileType = file.storyboard; name = Base; path = Base.lproj/Main.storyboard; sourceTree = "<group>"; };
		29D3D5041ED053C000DD4AA6 /* Info.plist */ = {isa = PBXFileReference; fileEncoding = 4; lastKnownFileType = text.plist.xml; path = Info.plist; sourceTree = "<group>"; };
		29D3D5051ED053C000DD4AA6 /* ViewController.swift */ = {isa = PBXFileReference; fileEncoding = 4; lastKnownFileType = sourcecode.swift; path = ViewController.swift; sourceTree = "<group>"; };
		29DC17B221D0CC0600E26CED /* Atomic.swift */ = {isa = PBXFileReference; lastKnownFileType = sourcecode.swift; path = Atomic.swift; sourceTree = "<group>"; };
		29E796991ED197A800D75C6C /* GLHKView.swift */ = {isa = PBXFileReference; fileEncoding = 4; lastKnownFileType = sourcecode.swift; path = GLHKView.swift; sourceTree = "<group>"; };
		29EA87D21E799F360043A5F8 /* ExpressibleByIntegerLiteral+Extension.swift */ = {isa = PBXFileReference; fileEncoding = 4; lastKnownFileType = sourcecode.swift; path = "ExpressibleByIntegerLiteral+Extension.swift"; sourceTree = "<group>"; };
		29EA87D41E799F670043A5F8 /* Mirror+Extension.swift */ = {isa = PBXFileReference; fileEncoding = 4; lastKnownFileType = sourcecode.swift; path = "Mirror+Extension.swift"; sourceTree = "<group>"; };
		29EA87D71E79A0090043A5F8 /* URL+Extension.swift */ = {isa = PBXFileReference; fileEncoding = 4; lastKnownFileType = sourcecode.swift; path = "URL+Extension.swift"; sourceTree = "<group>"; };
		29EA87DB1E79A0460043A5F8 /* Data+Extension.swift */ = {isa = PBXFileReference; fileEncoding = 4; lastKnownFileType = sourcecode.swift; path = "Data+Extension.swift"; sourceTree = "<group>"; };
		29EA87DE1E79A0810043A5F8 /* CMSampleBuffer+Extension.swift */ = {isa = PBXFileReference; fileEncoding = 4; lastKnownFileType = sourcecode.swift; path = "CMSampleBuffer+Extension.swift"; sourceTree = "<group>"; };
		29EA87E11E79A1E90043A5F8 /* CMVideoFormatDescription+Extension.swift */ = {isa = PBXFileReference; fileEncoding = 4; lastKnownFileType = sourcecode.swift; path = "CMVideoFormatDescription+Extension.swift"; sourceTree = "<group>"; };
		29EA87E51E79A2780043A5F8 /* CMAudioFormatDescription+Extension.swift */ = {isa = PBXFileReference; fileEncoding = 4; lastKnownFileType = sourcecode.swift; path = "CMAudioFormatDescription+Extension.swift"; sourceTree = "<group>"; };
		29EA87E91E79A3B70043A5F8 /* CMBlockBuffer+Extension.swift */ = {isa = PBXFileReference; fileEncoding = 4; lastKnownFileType = sourcecode.swift; path = "CMBlockBuffer+Extension.swift"; sourceTree = "<group>"; };
		29EA87EC1E79A3E30043A5F8 /* CVPixelBuffer+Extension.swift */ = {isa = PBXFileReference; fileEncoding = 4; lastKnownFileType = sourcecode.swift; path = "CVPixelBuffer+Extension.swift"; sourceTree = "<group>"; };
		29F04FF21F3388B000172706 /* HaishinKit.podspec */ = {isa = PBXFileReference; fileEncoding = 4; lastKnownFileType = text; path = HaishinKit.podspec; sourceTree = "<group>"; };
		29F6F4841DFB83E200920A3A /* RTMPHandshake.swift */ = {isa = PBXFileReference; fileEncoding = 4; lastKnownFileType = sourcecode.swift; path = RTMPHandshake.swift; sourceTree = "<group>"; };
<<<<<<< HEAD
		29FD1B4F22FF13190095A0BE /* VTSessionOption.swift */ = {isa = PBXFileReference; lastKnownFileType = sourcecode.swift; path = VTSessionOption.swift; sourceTree = "<group>"; };
		29FD1B5322FF1C2D0095A0BE /* VTCompressionSessionOption.swift */ = {isa = PBXFileReference; lastKnownFileType = sourcecode.swift; path = VTCompressionSessionOption.swift; sourceTree = "<group>"; };
		ED104023230256DA002FD528 /* NetSocketCompatible.swift */ = {isa = PBXFileReference; lastKnownFileType = sourcecode.swift; path = NetSocketCompatible.swift; sourceTree = "<group>"; };
		ED10402523026E2A002FD528 /* NWSocket.swift */ = {isa = PBXFileReference; lastKnownFileType = sourcecode.swift; path = NWSocket.swift; sourceTree = "<group>"; };
=======
		29FD1B4F22FF13190095A0BE /* VTSessionPropertyKey.swift */ = {isa = PBXFileReference; lastKnownFileType = sourcecode.swift; path = VTSessionPropertyKey.swift; sourceTree = "<group>"; };
		29FD1B5322FF1C2D0095A0BE /* VTCompressionSessionPropertyKey.swift */ = {isa = PBXFileReference; lastKnownFileType = sourcecode.swift; path = VTCompressionSessionPropertyKey.swift; sourceTree = "<group>"; };
>>>>>>> 4e6ce4ee
/* End PBXFileReference section */

/* Begin PBXFrameworksBuildPhase section */
		2915EC4F1D85BDF100621092 /* Frameworks */ = {
			isa = PBXFrameworksBuildPhase;
			buildActionMask = 2147483647;
			files = (
				29619CA91F8109D3005FF462 /* Logboard.framework in Frameworks */,
				29DC67051E00477900A7DC71 /* HaishinKit.framework in Frameworks */,
				2915EC541D85BDF100621092 /* ReplayKit.framework in Frameworks */,
			);
			runOnlyForDeploymentPostprocessing = 0;
		};
		29798E561CE60E5300F5CBD0 /* Frameworks */ = {
			isa = PBXFrameworksBuildPhase;
			buildActionMask = 2147483647;
			files = (
				29798E671CE610F500F5CBD0 /* HaishinKit.framework in Frameworks */,
			);
			runOnlyForDeploymentPostprocessing = 0;
		};
		29B876171CD701F900FC07DA /* Frameworks */ = {
			isa = PBXFrameworksBuildPhase;
			buildActionMask = 2147483647;
			files = (
				293875DF1F374D6E009F4B30 /* Logboard.framework in Frameworks */,
			);
			runOnlyForDeploymentPostprocessing = 0;
		};
		29C9327B1CD76FB800283FC5 /* Frameworks */ = {
			isa = PBXFrameworksBuildPhase;
			buildActionMask = 2147483647;
			files = (
				2942EF841DFF4D06008E620C /* HaishinKit.framework in Frameworks */,
			);
			runOnlyForDeploymentPostprocessing = 0;
		};
		29C932911CD76FD300283FC5 /* Frameworks */ = {
			isa = PBXFrameworksBuildPhase;
			buildActionMask = 2147483647;
			files = (
				29562B881E6BFFE000BB940A /* HaishinKit.framework in Frameworks */,
			);
			runOnlyForDeploymentPostprocessing = 0;
		};
		29D3D4D81ED0509900DD4AA6 /* Frameworks */ = {
			isa = PBXFrameworksBuildPhase;
			buildActionMask = 2147483647;
			files = (
				293875E11F374D80009F4B30 /* Logboard.framework in Frameworks */,
			);
			runOnlyForDeploymentPostprocessing = 0;
		};
		29D3D4EC1ED0531500DD4AA6 /* Frameworks */ = {
			isa = PBXFrameworksBuildPhase;
			buildActionMask = 2147483647;
			files = (
				29373DB6205524D700099860 /* HaishinKit.framework in Frameworks */,
			);
			runOnlyForDeploymentPostprocessing = 0;
		};
		4B380712EE7FC2FF39421F1D /* Frameworks */ = {
			isa = PBXFrameworksBuildPhase;
			buildActionMask = 2147483647;
			files = (
				293875DD1F374D4B009F4B30 /* Logboard.framework in Frameworks */,
			);
			runOnlyForDeploymentPostprocessing = 0;
		};
/* End PBXFrameworksBuildPhase section */

/* Begin PBXGroup section */
		0ACC00B98D6DB33B5BE87B87 /* Frameworks */ = {
			isa = PBXGroup;
			children = (
				293875E01F374D80009F4B30 /* Logboard.framework */,
				293875DE1F374D6E009F4B30 /* Logboard.framework */,
				293875DC1F374D4B009F4B30 /* Logboard.framework */,
				2915EC531D85BDF100621092 /* ReplayKit.framework */,
				2915EC611D85BDF100621092 /* UIKit.framework */,
			);
			name = Frameworks;
			sourceTree = "<group>";
		};
		290907CD1C3961AD00F2E80C /* Codec */ = {
			isa = PBXGroup;
			children = (
				29B876571CD70A7900FC07DA /* AudioConverter.swift */,
				29B876581CD70A7900FC07DA /* H264Decoder.swift */,
				29B876591CD70A7900FC07DA /* H264Encoder.swift */,
				29FD1B5322FF1C2D0095A0BE /* VTCompressionSessionPropertyKey.swift */,
				29FD1B4F22FF13190095A0BE /* VTSessionPropertyKey.swift */,
			);
			path = Codec;
			sourceTree = "<group>";
		};
		290907CE1C3961BC00F2E80C /* Util */ = {
			isa = PBXGroup;
			children = (
				298BCF321DD4C44A007FF86A /* AnyUtil.swift */,
				29DC17B221D0CC0600E26CED /* Atomic.swift */,
				29B876B81CD70B3900FC07DA /* ByteArray.swift */,
				29B876631CD70AB300FC07DA /* Constants.swift */,
				29B876B91CD70B3900FC07DA /* CRC32.swift */,
				29B876671CD70AB300FC07DA /* DataConvertible.swift */,
				2976A4851D4903C300B53EF2 /* DeviceUtil.swift */,
				2901A4ED1D437170002BBD23 /* DisplayLinkedQueue.swift */,
				29B876BA1CD70B3900FC07DA /* EventDispatcher.swift */,
				2926A9EB1DE6B71D0074E3D2 /* MachUtil.swift */,
				2942424C1CF4C01300D65DCB /* MD5.swift */,
				2942A4F721A9418A004E1BEE /* Running.swift */,
				2926A9F01DE6EAEB0074E3D2 /* TimerDriver.swift */,
				29245AEC1D3233EB00AFFB9A /* VideoGravityUtil.swift */,
			);
			path = Util;
			sourceTree = "<group>";
		};
		291C2ACE1CE9FF25006F042B /* RTMP */ = {
			isa = PBXGroup;
			children = (
				290EA89C1DFB61B100053022 /* AMF0SerializerTests.swift */,
				290EA89D1DFB61B100053022 /* ASClassTests.swift */,
				290EA89E1DFB61B100053022 /* RTMPChunkTests.swift */,
				290686021DFDB7A6008EB7ED /* RTMPConnectionTests.swift */,
				2976077E20A89FBB00DCF24F /* RTMPMessageTests.swift */,
				294637A31EC8961C008EEC71 /* RTMPReaderTests.swift */,
				035AFA032263868E009DD0BB /* RTMPStreamTests.swift */,
			);
			path = RTMP;
			sourceTree = "<group>";
		};
		291C2ACF1CE9FF2B006F042B /* ISO */ = {
			isa = PBXGroup;
			children = (
				2917CB652104CA2800F6823A /* AudioSpecificConfigTests.swift */,
				290EA8941DFB619600053022 /* MP4SamplerTests.swift */,
				290EA8951DFB619600053022 /* PacketizedElementaryStreamTests.swift */,
				290EA8961DFB619600053022 /* ProgramSpecificTests.swift */,
				290EA8971DFB619600053022 /* TSTests.swift */,
			);
			path = ISO;
			sourceTree = "<group>";
		};
		291C2AD01CE9FF33006F042B /* Util */ = {
			isa = PBXGroup;
			children = (
				290EA8A41DFB61E700053022 /* ByteArrayTests.swift */,
				290EA8A51DFB61E700053022 /* CRC32Tests.swift */,
				290EA8A61DFB61E700053022 /* EventDispatcherTests.swift */,
				290EA8A71DFB61E700053022 /* MD5Tests.swift */,
				290EA8A81DFB61E700053022 /* TimerDriverTests.swift */,
			);
			path = Util;
			sourceTree = "<group>";
		};
		291C2AD11CE9FF3E006F042B /* Asset */ = {
			isa = PBXGroup;
			children = (
				29B876D71CD70CE700FC07DA /* SampleVideo_360x240_5mb */,
				290686041DFDC19B008EB7ED /* SampleVideo_360x240_5mb-base.mp4 */,
				294637A91EC8A79F008EEC71 /* SampleVideo_360x240_5mb.flv */,
				29B876D81CD70CE700FC07DA /* SampleVideo_360x240_5mb.m3u8 */,
				29B876D91CD70CE700FC07DA /* SampleVideo_360x240_5mb.mp4 */,
			);
			path = Asset;
			sourceTree = "<group>";
		};
		291C2AD21CE9FF48006F042B /* Core */ = {
			isa = PBXGroup;
			children = (
				290EA88E1DFB616000053022 /* Foundation+ExtensionTests.swift */,
				290EA88F1DFB616000053022 /* SwiftCore+ExtensionTests.swift */,
			);
			path = Core;
			sourceTree = "<group>";
		};
		291C2AD31CE9FF68006F042B /* HTTP */ = {
			isa = PBXGroup;
			children = (
				290EA8921DFB617800053022 /* HTTPRequestTests.swift */,
			);
			path = HTTP;
			sourceTree = "<group>";
		};
		2945CBB31B4BE66000104112 = {
			isa = PBXGroup;
			children = (
				2981E1301D646E3F00E8F7CA /* Cartfile */,
				2927A2991E7ED2D70044AF91 /* LICENSE.md */,
				2997BDD31D50D31B000AF900 /* README.md */,
				29F04FF21F3388B000172706 /* HaishinKit.podspec */,
				2968973E1CDB01920074D5F0 /* Examples */,
				0ACC00B98D6DB33B5BE87B87 /* Frameworks */,
				299F7E371CD71A76001E7272 /* Platforms */,
				2945CBBE1B4BE66000104112 /* Products */,
				2945CBBF1B4BE66000104112 /* Sources */,
				29798E5A1CE60E5300F5CBD0 /* Tests */,
			);
			sourceTree = "<group>";
			wrapsLines = 0;
		};
		2945CBBE1B4BE66000104112 /* Products */ = {
			isa = PBXGroup;
			children = (
				2945CBBD1B4BE66000104112 /* HaishinKit.framework */,
				29B8761B1CD701F900FC07DA /* HaishinKit.framework */,
				29C9327E1CD76FB800283FC5 /* Example iOS.app */,
				29C932941CD76FD300283FC5 /* Example macOS.app */,
				29798E591CE60E5300F5CBD0 /* Tests.xctest */,
				2915EC521D85BDF100621092 /* Screencast.appex */,
				29D3D4DC1ED0509900DD4AA6 /* HaishinKit.framework */,
				29D3D4EF1ED0531500DD4AA6 /* Example tvOS.app */,
			);
			name = Products;
			sourceTree = "<group>";
		};
		2945CBBF1B4BE66000104112 /* Sources */ = {
			isa = PBXGroup;
			children = (
				290907CD1C3961AD00F2E80C /* Codec */,
				29EA87D11E799EFF0043A5F8 /* Extension */,
				295891081EEB8B1D00CE51E1 /* FLV */,
				2960CD3E1CC0C7C900B4E877 /* HTTP */,
				295FEFA91C38236900271E90 /* ISO */,
				29BDE0BD1C65BC2400D6A768 /* Media */,
				297C16881CC5382600117ADF /* Net */,
				29C0E0591C2EB00A009DD8E8 /* RTMP */,
				290907CE1C3961BC00F2E80C /* Util */,
			);
			path = Sources;
			sourceTree = "<group>";
		};
		295018191FFA196800358E10 /* Codec */ = {
			isa = PBXGroup;
			children = (
				2950181F1FFA1BD700358E10 /* AudioConverterTests.swift */,
			);
			path = Codec;
			sourceTree = "<group>";
		};
		295891081EEB8B1D00CE51E1 /* FLV */ = {
			isa = PBXGroup;
			children = (
				295891251EEB8EF300CE51E1 /* FLVAACPacket.swift */,
				295891191EEB8E3F00CE51E1 /* FLVAudioCodec.swift */,
				295891211EEB8EC500CE51E1 /* FLVAVCPacketType.swift */,
				295891111EEB8D7200CE51E1 /* FLVFrameType.swift */,
				295891091EEB8D1800CE51E1 /* FLVReader.swift */,
				2958911D1EEB8E9600CE51E1 /* FLVSoundRate.swift */,
				295891291EEB8F1D00CE51E1 /* FLVSoundSize.swift */,
				2958912D1EEB8F4100CE51E1 /* FLVSoundType.swift */,
				295891151EEB8DFC00CE51E1 /* FLVTagType.swift */,
				2958910D1EEB8D3C00CE51E1 /* FLVVideoCodec.swift */,
			);
			path = FLV;
			sourceTree = "<group>";
		};
		295FEFA91C38236900271E90 /* ISO */ = {
			isa = PBXGroup;
			children = (
				29B8767D1CD70AE800FC07DA /* AudioSpecificConfig.swift */,
				29B8767E1CD70AE800FC07DA /* H264+AVC.swift */,
				29798E511CE5DF1900F5CBD0 /* MP4Reader.swift */,
				292D8A321D8B293300DBECE2 /* MP4Sampler.swift */,
				29B8767F1CD70AE800FC07DA /* NALUnit.swift */,
				29B876801CD70AE800FC07DA /* PacketizedElementaryStream.swift */,
				29B876811CD70AE800FC07DA /* ProgramSpecific.swift */,
				29B876821CD70AE800FC07DA /* TransportStream.swift */,
				2962425F1D8DB86500C451A3 /* TSReader.swift */,
				296242601D8DB86500C451A3 /* TSWriter.swift */,
			);
			path = ISO;
			sourceTree = "<group>";
		};
		2960CD3E1CC0C7C900B4E877 /* HTTP */ = {
			isa = PBXGroup;
			children = (
				29B8766F1CD70ACE00FC07DA /* HTTPRequest.swift */,
				29B876701CD70ACE00FC07DA /* HTTPResponse.swift */,
				29B876711CD70ACE00FC07DA /* HTTPService.swift */,
				29B876721CD70ACE00FC07DA /* HTTPStream.swift */,
				29B876731CD70ACE00FC07DA /* M3U.swift */,
			);
			path = HTTP;
			sourceTree = "<group>";
		};
		296543541D62FE3E00734698 /* macOS */ = {
			isa = PBXGroup;
			children = (
				296543641D62FEB700734698 /* AppDelegate.swift */,
				296543651D62FEB700734698 /* Assets.xcassets */,
				296543671D62FEB700734698 /* Info.plist */,
				291619621E7EFA2A009FB344 /* Main.storyboard */,
				291619671E7EFE4E009FB344 /* MainViewController.swift */,
				296543691D62FEB700734698 /* MainWindowController.swift */,
				2965436A1D62FEB700734698 /* VisualEffect.swift */,
			);
			path = macOS;
			sourceTree = "<group>";
		};
		296543551D62FE4A00734698 /* macOS */ = {
			isa = PBXGroup;
			children = (
				294CC9B322D9BEC000F9DD5C /* DisplayLink.swift */,
				296543571D62FE6200734698 /* GLHKView.swift */,
				296543591D62FE6200734698 /* HaishinKit.h */,
				2965435A1D62FE6200734698 /* HKView.swift */,
				296543581D62FE6200734698 /* Info.plist */,
				299D6A502051A9720090E10A /* MTHKView.swift */,
				29D3D4D21ED04D9600DD4AA6 /* NetStream+Extension.swift */,
				2992D1521ED04A1B008D9DC1 /* VideoIOComponent+Extension.swift */,
			);
			path = macOS;
			sourceTree = "<group>";
		};
		2968973E1CDB01920074D5F0 /* Examples */ = {
			isa = PBXGroup;
			children = (
				2968973F1CDB01AD0074D5F0 /* iOS */,
				296543541D62FE3E00734698 /* macOS */,
				29D3D4FE1ED0536700DD4AA6 /* tvOS */,
			);
			path = Examples;
			sourceTree = "<group>";
		};
		2968973F1CDB01AD0074D5F0 /* iOS */ = {
			isa = PBXGroup;
			children = (
				29A39C801D85BEFA007C27E9 /* Screencast */,
				296897411CDB01D20074D5F0 /* AppDelegate.swift */,
				296897421CDB01D20074D5F0 /* Assets.xcassets */,
				291F4E361CF206E200F59C51 /* Icon.png */,
				296897431CDB01D20074D5F0 /* Info.plist */,
				2968974D1CDB01DD0074D5F0 /* LaunchScreen.storyboard */,
				296897441CDB01D20074D5F0 /* LiveViewController.swift */,
				29205CBD1E461F4E009D3FFF /* Main.storyboard */,
				291468161E581C7D00E619BA /* Preference.swift */,
				2950742E1E4620B7007F15A4 /* PreferenceViewController.swift */,
				296897461CDB01D20074D5F0 /* VisualEffect.swift */,
			);
			path = iOS;
			sourceTree = "<group>";
		};
		29798E5A1CE60E5300F5CBD0 /* Tests */ = {
			isa = PBXGroup;
			children = (
				291C2AD11CE9FF3E006F042B /* Asset */,
				295018191FFA196800358E10 /* Codec */,
				291C2AD21CE9FF48006F042B /* Core */,
				291C2AD31CE9FF68006F042B /* HTTP */,
				291C2ACF1CE9FF2B006F042B /* ISO */,
				291C2ACE1CE9FF25006F042B /* RTMP */,
				291C2AD01CE9FF33006F042B /* Util */,
				294637A71EC89BC9008EEC71 /* Config.swift */,
				29798E5D1CE60E5300F5CBD0 /* Info.plist */,
				295018211FFA1C9D00358E10 /* SinWaveUtil.swift */,
			);
			path = Tests;
			sourceTree = "<group>";
		};
		297C16881CC5382600117ADF /* Net */ = {
			isa = PBXGroup;
			children = (
				29B876971CD70B1100FC07DA /* MIME.swift */,
				29B876981CD70B1100FC07DA /* NetClient.swift */,
				29B876991CD70B1100FC07DA /* NetService.swift */,
				29B8769A1CD70B1100FC07DA /* NetSocket.swift */,
				29AF3FCE1D7C744C00E41212 /* NetStream.swift */,
				ED104023230256DA002FD528 /* NetSocketCompatible.swift */,
				ED10402523026E2A002FD528 /* NWSocket.swift */,
			);
			path = Net;
			sourceTree = "<group>";
		};
		299F7E371CD71A76001E7272 /* Platforms */ = {
			isa = PBXGroup;
			children = (
				299F7E391CD71A86001E7272 /* iOS */,
				296543551D62FE4A00734698 /* macOS */,
				29D3D4E41ED050F700DD4AA6 /* tvOS */,
			);
			path = Platforms;
			sourceTree = "<group>";
		};
		299F7E391CD71A86001E7272 /* iOS */ = {
			isa = PBXGroup;
			children = (
				29D3D4D41ED04E7100DD4AA6 /* DeviceUtil+Extenstion.swift */,
				29C263171D00804A0098D4EF /* GLHKView.swift */,
				299F7E3B1CD71A97001E7272 /* HaishinKit.h */,
				299B13261D3B751400A1E8F5 /* HKView.swift */,
				299F7E3A1CD71A97001E7272 /* Info.plist */,
				2999C3742071138F00892E55 /* MTHKView.swift */,
				29D3D4D01ED04D1200DD4AA6 /* NetStream+Extension.swift */,
				299B131C1D35272D00A1E8F5 /* ScreenCaptureSession.swift */,
				29D3D4CE1ED04C4C00DD4AA6 /* VideoIOComponent+Extension.swift */,
			);
			path = iOS;
			sourceTree = "<group>";
		};
		29A39C801D85BEFA007C27E9 /* Screencast */ = {
			isa = PBXGroup;
			children = (
				29A39C881D85BF30007C27E9 /* Info.plist */,
				2957473B1E34F30300EF056E /* RTMPBroadcaster.swift */,
				2930D03F1E12D17C00DA2DC5 /* SampleHandler.swift */,
			);
			path = Screencast;
			sourceTree = "<group>";
		};
		29BDE0BD1C65BC2400D6A768 /* Media */ = {
			isa = PBXGroup;
			children = (
				2941746A22D069B300A2944F /* AudioEffect.swift */,
				29B876891CD70AFE00FC07DA /* AudioIOComponent.swift */,
				29B8768B1CD70AFE00FC07DA /* AVMixer.swift */,
				2976A47D1D48C5C700B53EF2 /* AVRecorder.swift */,
				2976A4801D49025B00B53EF2 /* IOComponent.swift */,
				295891001EEB7A8B00CE51E1 /* ScalingMode.swift */,
				29B8768D1CD70AFE00FC07DA /* SoundTransform.swift */,
				29B8768F1CD70AFE00FC07DA /* VideoEffect.swift */,
				29B8768E1CD70AFE00FC07DA /* VideoIOComponent.swift */,
			);
			path = Media;
			sourceTree = "<group>";
		};
		29C0E0591C2EB00A009DD8E8 /* RTMP */ = {
			isa = PBXGroup;
			children = (
				29B8769F1CD70B2800FC07DA /* AMF0Serializer.swift */,
				29B876A01CD70B2800FC07DA /* AMF3Serializer.swift */,
				29B876A11CD70B2800FC07DA /* ASClass.swift */,
				29B876A31CD70B2800FC07DA /* RTMPChunk.swift */,
				29B876A41CD70B2800FC07DA /* RTMPConnection.swift */,
				29F6F4841DFB83E200920A3A /* RTMPHandshake.swift */,
				29B876A51CD70B2800FC07DA /* RTMPMessage.swift */,
				29B876A61CD70B2800FC07DA /* RTMPMuxer.swift */,
				29B876A81CD70B2800FC07DA /* RTMPSharedObject.swift */,
				29B876A91CD70B2800FC07DA /* RTMPSocket.swift */,
				29B876AA1CD70B2800FC07DA /* RTMPStream.swift */,
				295747901E37AC1000EF056E /* RTMPStreamDelegate.swift */,
				294852551D84BFAD002DE492 /* RTMPTSocket.swift */,
			);
			path = RTMP;
			sourceTree = "<group>";
		};
		29D3D4E41ED050F700DD4AA6 /* tvOS */ = {
			isa = PBXGroup;
			children = (
				292F6DB01EEBB2040097EDBE /* AVFoundation.swift */,
				29E796991ED197A800D75C6C /* GLHKView.swift */,
				29D3D4E61ED0518900DD4AA6 /* HaishinKit.h */,
				29D3D4E51ED0518900DD4AA6 /* Info.plist */,
				299D6A522051A9920090E10A /* MTHKView.swift */,
			);
			path = tvOS;
			sourceTree = "<group>";
		};
		29D3D4FE1ED0536700DD4AA6 /* tvOS */ = {
			isa = PBXGroup;
			children = (
				29D3D5011ED053C000DD4AA6 /* Base.lproj */,
				29D3D4FF1ED053C000DD4AA6 /* AppDelegate.swift */,
				29D3D5001ED053C000DD4AA6 /* Assets.xcassets */,
				29D3D5041ED053C000DD4AA6 /* Info.plist */,
				29D3D5051ED053C000DD4AA6 /* ViewController.swift */,
			);
			path = tvOS;
			sourceTree = "<group>";
		};
		29D3D5011ED053C000DD4AA6 /* Base.lproj */ = {
			isa = PBXGroup;
			children = (
				29D3D5021ED053C000DD4AA6 /* Main.storyboard */,
			);
			path = Base.lproj;
			sourceTree = "<group>";
		};
		29EA87D11E799EFF0043A5F8 /* Extension */ = {
			isa = PBXGroup;
			children = (
				29EA87E51E79A2780043A5F8 /* CMAudioFormatDescription+Extension.swift */,
				29EA87E91E79A3B70043A5F8 /* CMBlockBuffer+Extension.swift */,
				2916196B1E7F0768009FB344 /* CMFormatDescription+Extension.swift */,
				29EA87DE1E79A0810043A5F8 /* CMSampleBuffer+Extension.swift */,
				29EA87E11E79A1E90043A5F8 /* CMVideoFormatDescription+Extension.swift */,
				29EA87EC1E79A3E30043A5F8 /* CVPixelBuffer+Extension.swift */,
				29EA87DB1E79A0460043A5F8 /* Data+Extension.swift */,
				29EA87D21E799F360043A5F8 /* ExpressibleByIntegerLiteral+Extension.swift */,
				29EA87D41E799F670043A5F8 /* Mirror+Extension.swift */,
				29EA87D71E79A0090043A5F8 /* URL+Extension.swift */,
			);
			path = Extension;
			sourceTree = "<group>";
		};
/* End PBXGroup section */

/* Begin PBXHeadersBuildPhase section */
		2945CBBA1B4BE66000104112 /* Headers */ = {
			isa = PBXHeadersBuildPhase;
			buildActionMask = 2147483647;
			files = (
				29EF03781CD79A5400473D99 /* HaishinKit.h in Headers */,
			);
			runOnlyForDeploymentPostprocessing = 0;
		};
		29B876181CD701F900FC07DA /* Headers */ = {
			isa = PBXHeadersBuildPhase;
			buildActionMask = 2147483647;
			files = (
				296543621D62FE8100734698 /* HaishinKit.h in Headers */,
			);
			runOnlyForDeploymentPostprocessing = 0;
		};
		29D3D4D91ED0509900DD4AA6 /* Headers */ = {
			isa = PBXHeadersBuildPhase;
			buildActionMask = 2147483647;
			files = (
				29D3D4EA1ED0519400DD4AA6 /* HaishinKit.h in Headers */,
			);
			runOnlyForDeploymentPostprocessing = 0;
		};
/* End PBXHeadersBuildPhase section */

/* Begin PBXNativeTarget section */
		2915EC511D85BDF100621092 /* Screencast */ = {
			isa = PBXNativeTarget;
			buildConfigurationList = 2915EC751D85BDF200621092 /* Build configuration list for PBXNativeTarget "Screencast" */;
			buildPhases = (
				2915EC4F1D85BDF100621092 /* Frameworks */,
				2915EC4E1D85BDF100621092 /* Sources */,
				2915EC501D85BDF100621092 /* Resources */,
			);
			buildRules = (
			);
			dependencies = (
			);
			name = Screencast;
			productName = Screencast;
			productReference = 2915EC521D85BDF100621092 /* Screencast.appex */;
			productType = "com.apple.product-type.app-extension";
		};
		2945CBBC1B4BE66000104112 /* HaishinKit iOS */ = {
			isa = PBXNativeTarget;
			buildConfigurationList = 2945CBD31B4BE66000104112 /* Build configuration list for PBXNativeTarget "HaishinKit iOS" */;
			buildPhases = (
				2945CBB81B4BE66000104112 /* Sources */,
				2945CBBA1B4BE66000104112 /* Headers */,
				2945CBBB1B4BE66000104112 /* Resources */,
				4B380712EE7FC2FF39421F1D /* Frameworks */,
				2911F98B1DE2D97C007FD1EC /* CopyFiles */,
			);
			buildRules = (
			);
			dependencies = (
			);
			name = "HaishinKit iOS";
			productName = lf;
			productReference = 2945CBBD1B4BE66000104112 /* HaishinKit.framework */;
			productType = "com.apple.product-type.framework";
		};
		29798E581CE60E5300F5CBD0 /* Tests */ = {
			isa = PBXNativeTarget;
			buildConfigurationList = 29798E611CE60E5300F5CBD0 /* Build configuration list for PBXNativeTarget "Tests" */;
			buildPhases = (
				29798E561CE60E5300F5CBD0 /* Frameworks */,
				29798E571CE60E5300F5CBD0 /* Resources */,
				29798E551CE60E5300F5CBD0 /* Sources */,
				299E044F1F1CE3D90020DFBF /* ShellScript */,
			);
			buildRules = (
			);
			dependencies = (
				29798E601CE60E5300F5CBD0 /* PBXTargetDependency */,
			);
			name = Tests;
			productName = Tests;
			productReference = 29798E591CE60E5300F5CBD0 /* Tests.xctest */;
			productType = "com.apple.product-type.bundle.unit-test";
		};
		29B8761A1CD701F900FC07DA /* HaishinKit macOS */ = {
			isa = PBXNativeTarget;
			buildConfigurationList = 29B876201CD701F900FC07DA /* Build configuration list for PBXNativeTarget "HaishinKit macOS" */;
			buildPhases = (
				29B876161CD701F900FC07DA /* Sources */,
				29B876171CD701F900FC07DA /* Frameworks */,
				29B876181CD701F900FC07DA /* Headers */,
				29B876191CD701F900FC07DA /* Resources */,
			);
			buildRules = (
			);
			dependencies = (
			);
			name = "HaishinKit macOS";
			productName = lfMacOS;
			productReference = 29B8761B1CD701F900FC07DA /* HaishinKit.framework */;
			productType = "com.apple.product-type.framework";
		};
		29C9327D1CD76FB800283FC5 /* Example iOS */ = {
			isa = PBXNativeTarget;
			buildConfigurationList = 29C9328D1CD76FB800283FC5 /* Build configuration list for PBXNativeTarget "Example iOS" */;
			buildPhases = (
				29C9327A1CD76FB800283FC5 /* Sources */,
				29C9327B1CD76FB800283FC5 /* Frameworks */,
				29C9327C1CD76FB800283FC5 /* Resources */,
				29EF037B1CD79B3900473D99 /* Embed Frameworks */,
				2911F98F1DE2DA04007FD1EC /* CopyFiles */,
				2915EC761D85BDF200621092 /* Embed App Extensions */,
				29F5FEA81DE2C76B00D0CCB4 /* ShellScript */,
				29E51F291FEFDEA200F839F4 /* ShellScript */,
			);
			buildRules = (
			);
			dependencies = (
				29C932A91CD78B5500283FC5 /* PBXTargetDependency */,
				2915EC6E1D85BDF100621092 /* PBXTargetDependency */,
			);
			name = "Example iOS";
			productName = "Example iOS";
			productReference = 29C9327E1CD76FB800283FC5 /* Example iOS.app */;
			productType = "com.apple.product-type.application";
		};
		29C932931CD76FD300283FC5 /* Example macOS */ = {
			isa = PBXNativeTarget;
			buildConfigurationList = 29C9329E1CD76FD400283FC5 /* Build configuration list for PBXNativeTarget "Example macOS" */;
			buildPhases = (
				29C932901CD76FD300283FC5 /* Sources */,
				29C932911CD76FD300283FC5 /* Frameworks */,
				29C932921CD76FD300283FC5 /* Resources */,
				29562B8C1E6BFFE000BB940A /* Embed Frameworks */,
				293B521C1DE2C2700092C73C /* ShellScript */,
				29E51F2A1FEFDEB300F839F4 /* ShellScript */,
			);
			buildRules = (
			);
			dependencies = (
				29562B8B1E6BFFE000BB940A /* PBXTargetDependency */,
			);
			name = "Example macOS";
			productName = "Example MacOS";
			productReference = 29C932941CD76FD300283FC5 /* Example macOS.app */;
			productType = "com.apple.product-type.application";
		};
		29D3D4DB1ED0509900DD4AA6 /* HaishinKit tvOS */ = {
			isa = PBXNativeTarget;
			buildConfigurationList = 29D3D4E31ED0509900DD4AA6 /* Build configuration list for PBXNativeTarget "HaishinKit tvOS" */;
			buildPhases = (
				29D3D4D71ED0509900DD4AA6 /* Sources */,
				29D3D4D81ED0509900DD4AA6 /* Frameworks */,
				29D3D4D91ED0509900DD4AA6 /* Headers */,
				29D3D4DA1ED0509900DD4AA6 /* Resources */,
			);
			buildRules = (
			);
			dependencies = (
			);
			name = "HaishinKit tvOS";
			productName = lf;
			productReference = 29D3D4DC1ED0509900DD4AA6 /* HaishinKit.framework */;
			productType = "com.apple.product-type.framework";
		};
		29D3D4EE1ED0531500DD4AA6 /* Example tvOS */ = {
			isa = PBXNativeTarget;
			buildConfigurationList = 29D3D4FB1ED0531600DD4AA6 /* Build configuration list for PBXNativeTarget "Example tvOS" */;
			buildPhases = (
				29D3D4EB1ED0531500DD4AA6 /* Sources */,
				29D3D4EC1ED0531500DD4AA6 /* Frameworks */,
				29D3D4ED1ED0531500DD4AA6 /* Resources */,
				29373DBA205524D700099860 /* Embed Frameworks */,
				2932D0E81ED1BA6C0002D33B /* ShellScript */,
				29E51F2B1FEFDEBF00F839F4 /* ShellScript */,
			);
			buildRules = (
			);
			dependencies = (
				29373DB9205524D700099860 /* PBXTargetDependency */,
			);
			name = "Example tvOS";
			productName = "Example tvOS";
			productReference = 29D3D4EF1ED0531500DD4AA6 /* Example tvOS.app */;
			productType = "com.apple.product-type.application";
		};
/* End PBXNativeTarget section */

/* Begin PBXProject section */
		2945CBB41B4BE66000104112 /* Project object */ = {
			isa = PBXProject;
			attributes = {
				LastSwiftMigration = 0700;
				LastSwiftUpdateCheck = 0830;
				LastUpgradeCheck = 0930;
				ORGANIZATIONNAME = "Shogo Endo";
				TargetAttributes = {
					2915EC511D85BDF100621092 = {
						CreatedOnToolsVersion = 8.0;
						DevelopmentTeam = SUEQ2SZ2L5;
						LastSwiftMigration = 1020;
						ProvisioningStyle = Automatic;
					};
					2945CBBC1B4BE66000104112 = {
						CreatedOnToolsVersion = 6.4;
						DevelopmentTeam = SUEQ2SZ2L5;
						LastSwiftMigration = 1020;
					};
					29798E581CE60E5300F5CBD0 = {
						CreatedOnToolsVersion = 7.3.1;
						LastSwiftMigration = 1020;
					};
					29B8761A1CD701F900FC07DA = {
						CreatedOnToolsVersion = 7.3;
						LastSwiftMigration = 1020;
					};
					29C9327D1CD76FB800283FC5 = {
						CreatedOnToolsVersion = 7.3;
						DevelopmentTeam = SUEQ2SZ2L5;
						LastSwiftMigration = 1020;
						ProvisioningStyle = Automatic;
						SystemCapabilities = {
							com.apple.BackgroundModes = {
								enabled = 1;
							};
						};
					};
					29C932931CD76FD300283FC5 = {
						CreatedOnToolsVersion = 7.3;
						LastSwiftMigration = 1020;
					};
					29D3D4DB1ED0509900DD4AA6 = {
						CreatedOnToolsVersion = 8.3.2;
						LastSwiftMigration = 1020;
						ProvisioningStyle = Automatic;
					};
					29D3D4EE1ED0531500DD4AA6 = {
						CreatedOnToolsVersion = 8.3.2;
						LastSwiftMigration = 1020;
						ProvisioningStyle = Automatic;
					};
				};
			};
			buildConfigurationList = 2945CBB71B4BE66000104112 /* Build configuration list for PBXProject "HaishinKit" */;
			compatibilityVersion = "Xcode 8.0";
			developmentRegion = en;
			hasScannedForEncodings = 0;
			knownRegions = (
				en,
				Base,
			);
			mainGroup = 2945CBB31B4BE66000104112;
			productRefGroup = 2945CBBE1B4BE66000104112 /* Products */;
			projectDirPath = "";
			projectRoot = "";
			targets = (
				2945CBBC1B4BE66000104112 /* HaishinKit iOS */,
				29B8761A1CD701F900FC07DA /* HaishinKit macOS */,
				29D3D4DB1ED0509900DD4AA6 /* HaishinKit tvOS */,
				29C9327D1CD76FB800283FC5 /* Example iOS */,
				29C932931CD76FD300283FC5 /* Example macOS */,
				29D3D4EE1ED0531500DD4AA6 /* Example tvOS */,
				2915EC511D85BDF100621092 /* Screencast */,
				29798E581CE60E5300F5CBD0 /* Tests */,
			);
		};
/* End PBXProject section */

/* Begin PBXResourcesBuildPhase section */
		2915EC501D85BDF100621092 /* Resources */ = {
			isa = PBXResourcesBuildPhase;
			buildActionMask = 2147483647;
			files = (
			);
			runOnlyForDeploymentPostprocessing = 0;
		};
		2945CBBB1B4BE66000104112 /* Resources */ = {
			isa = PBXResourcesBuildPhase;
			buildActionMask = 2147483647;
			files = (
			);
			runOnlyForDeploymentPostprocessing = 0;
		};
		29798E571CE60E5300F5CBD0 /* Resources */ = {
			isa = PBXResourcesBuildPhase;
			buildActionMask = 2147483647;
			files = (
				294637AA1EC8A79F008EEC71 /* SampleVideo_360x240_5mb.flv in Resources */,
				29798E751CE614FE00F5CBD0 /* SampleVideo_360x240_5mb in Resources */,
				29798E761CE614FE00F5CBD0 /* SampleVideo_360x240_5mb.m3u8 in Resources */,
				290686051DFDC19B008EB7ED /* SampleVideo_360x240_5mb-base.mp4 in Resources */,
				29798E771CE614FE00F5CBD0 /* SampleVideo_360x240_5mb.mp4 in Resources */,
			);
			runOnlyForDeploymentPostprocessing = 0;
		};
		29B876191CD701F900FC07DA /* Resources */ = {
			isa = PBXResourcesBuildPhase;
			buildActionMask = 2147483647;
			files = (
			);
			runOnlyForDeploymentPostprocessing = 0;
		};
		29C9327C1CD76FB800283FC5 /* Resources */ = {
			isa = PBXResourcesBuildPhase;
			buildActionMask = 2147483647;
			files = (
				291F4E381CF206E600F59C51 /* Icon.png in Resources */,
				296897651CDB028C0074D5F0 /* Assets.xcassets in Resources */,
				296897661CDB028C0074D5F0 /* LaunchScreen.storyboard in Resources */,
				295074301E4620FF007F15A4 /* Main.storyboard in Resources */,
			);
			runOnlyForDeploymentPostprocessing = 0;
		};
		29C932921CD76FD300283FC5 /* Resources */ = {
			isa = PBXResourcesBuildPhase;
			buildActionMask = 2147483647;
			files = (
				291619661E7EFB09009FB344 /* Main.storyboard in Resources */,
				2923A1F71D63005F0019FBCD /* Assets.xcassets in Resources */,
			);
			runOnlyForDeploymentPostprocessing = 0;
		};
		29D3D4DA1ED0509900DD4AA6 /* Resources */ = {
			isa = PBXResourcesBuildPhase;
			buildActionMask = 2147483647;
			files = (
			);
			runOnlyForDeploymentPostprocessing = 0;
		};
		29D3D4ED1ED0531500DD4AA6 /* Resources */ = {
			isa = PBXResourcesBuildPhase;
			buildActionMask = 2147483647;
			files = (
				29EB3DED1ED055B4001CAE8B /* Assets.xcassets in Resources */,
				29EB3DEA1ED055AC001CAE8B /* Main.storyboard in Resources */,
			);
			runOnlyForDeploymentPostprocessing = 0;
		};
/* End PBXResourcesBuildPhase section */

/* Begin PBXShellScriptBuildPhase section */
		2932D0E81ED1BA6C0002D33B /* ShellScript */ = {
			isa = PBXShellScriptBuildPhase;
			buildActionMask = 2147483647;
			files = (
			);
			inputPaths = (
				"$(SRCROOT)/Carthage/Build/tvOS/Logboard.framework",
			);
			outputPaths = (
			);
			runOnlyForDeploymentPostprocessing = 0;
			shellPath = /bin/sh;
			shellScript = "/usr/local/bin/carthage copy-frameworks";
		};
		293B521C1DE2C2700092C73C /* ShellScript */ = {
			isa = PBXShellScriptBuildPhase;
			buildActionMask = 2147483647;
			files = (
			);
			inputPaths = (
				"$(SRCROOT)/Carthage/Build/Mac/Logboard.framework",
			);
			outputPaths = (
			);
			runOnlyForDeploymentPostprocessing = 0;
			shellPath = /bin/sh;
			shellScript = "/usr/local/bin/carthage copy-frameworks";
		};
		299E044F1F1CE3D90020DFBF /* ShellScript */ = {
			isa = PBXShellScriptBuildPhase;
			buildActionMask = 2147483647;
			files = (
			);
			inputPaths = (
				"$(SRCROOT)/Carthage/Build/Mac/Logboard.framework",
			);
			outputPaths = (
			);
			runOnlyForDeploymentPostprocessing = 0;
			shellPath = /bin/sh;
			shellScript = "/usr/local/bin/carthage copy-frameworks";
		};
		29E51F291FEFDEA200F839F4 /* ShellScript */ = {
			isa = PBXShellScriptBuildPhase;
			buildActionMask = 2147483647;
			files = (
			);
			inputPaths = (
			);
			outputPaths = (
			);
			runOnlyForDeploymentPostprocessing = 0;
			shellPath = /bin/sh;
			shellScript = "if which swiftlint >/dev/null; then\nswiftlint\nelse\necho \"warning: SwiftLint not installed, download from https://github.com/realm/SwiftLint\"\nfi\n";
		};
		29E51F2A1FEFDEB300F839F4 /* ShellScript */ = {
			isa = PBXShellScriptBuildPhase;
			buildActionMask = 2147483647;
			files = (
			);
			inputPaths = (
			);
			outputPaths = (
			);
			runOnlyForDeploymentPostprocessing = 0;
			shellPath = /bin/sh;
			shellScript = "if which swiftlint >/dev/null; then\nswiftlint\nelse\necho \"warning: SwiftLint not installed, download from https://github.com/realm/SwiftLint\"\nfi";
		};
		29E51F2B1FEFDEBF00F839F4 /* ShellScript */ = {
			isa = PBXShellScriptBuildPhase;
			buildActionMask = 2147483647;
			files = (
			);
			inputPaths = (
			);
			outputPaths = (
			);
			runOnlyForDeploymentPostprocessing = 0;
			shellPath = /bin/sh;
			shellScript = "if which swiftlint >/dev/null; then\nswiftlint\nelse\necho \"warning: SwiftLint not installed, download from https://github.com/realm/SwiftLint\"\nfi";
		};
		29F5FEA81DE2C76B00D0CCB4 /* ShellScript */ = {
			isa = PBXShellScriptBuildPhase;
			buildActionMask = 2147483647;
			files = (
			);
			inputPaths = (
				"$(SRCROOT)/Carthage/Build/iOS/Logboard.framework",
			);
			outputPaths = (
			);
			runOnlyForDeploymentPostprocessing = 0;
			shellPath = /bin/sh;
			shellScript = "/usr/local/bin/carthage copy-frameworks\n";
		};
/* End PBXShellScriptBuildPhase section */

/* Begin PBXSourcesBuildPhase section */
		2915EC4E1D85BDF100621092 /* Sources */ = {
			isa = PBXSourcesBuildPhase;
			buildActionMask = 2147483647;
			files = (
				2930D0411E12D35400DA2DC5 /* SampleHandler.swift in Sources */,
				2957473E1E34F3DB00EF056E /* RTMPBroadcaster.swift in Sources */,
			);
			runOnlyForDeploymentPostprocessing = 0;
		};
		2945CBB81B4BE66000104112 /* Sources */ = {
			isa = PBXSourcesBuildPhase;
			buildActionMask = 2147483647;
			files = (
				295891161EEB8DFC00CE51E1 /* FLVTagType.swift in Sources */,
				29B876B11CD70B2800FC07DA /* RTMPMessage.swift in Sources */,
				2941746B22D069B300A2944F /* AudioEffect.swift in Sources */,
				295891011EEB7A8B00CE51E1 /* ScalingMode.swift in Sources */,
				299B131D1D35272D00A1E8F5 /* ScreenCaptureSession.swift in Sources */,
				2915EC4D1D85BB8C00621092 /* RTMPTSocket.swift in Sources */,
				2958910A1EEB8D1800CE51E1 /* FLVReader.swift in Sources */,
				29C2631C1D0083B50098D4EF /* VideoIOComponent.swift in Sources */,
				29FD1B5422FF1C2D0095A0BE /* VTCompressionSessionPropertyKey.swift in Sources */,
				29B876B41CD70B2800FC07DA /* RTMPSharedObject.swift in Sources */,
				2901A4EE1D437170002BBD23 /* DisplayLinkedQueue.swift in Sources */,
				2958911E1EEB8E9600CE51E1 /* FLVSoundRate.swift in Sources */,
				29B876941CD70AFE00FC07DA /* SoundTransform.swift in Sources */,
				29B876861CD70AE800FC07DA /* PacketizedElementaryStream.swift in Sources */,
				29B876761CD70ACE00FC07DA /* HTTPRequest.swift in Sources */,
				29B876AD1CD70B2800FC07DA /* ASClass.swift in Sources */,
				296242611D8DB86500C451A3 /* TSReader.swift in Sources */,
				ED104024230256DA002FD528 /* NetSocketCompatible.swift in Sources */,
				29B8765D1CD70A7900FC07DA /* H264Encoder.swift in Sources */,
				2999C3752071138F00892E55 /* MTHKView.swift in Sources */,
				29AF3FCF1D7C744C00E41212 /* NetStream.swift in Sources */,
				2958910E1EEB8D3C00CE51E1 /* FLVVideoCodec.swift in Sources */,
				299B13271D3B751400A1E8F5 /* HKView.swift in Sources */,
				2926A9EC1DE6B71E0074E3D2 /* MachUtil.swift in Sources */,
				29B876AF1CD70B2800FC07DA /* RTMPChunk.swift in Sources */,
				29D3D4CF1ED04C4C00DD4AA6 /* VideoIOComponent+Extension.swift in Sources */,
				29B876841CD70AE800FC07DA /* H264+AVC.swift in Sources */,
				296242621D8DB86500C451A3 /* TSWriter.swift in Sources */,
				29B8769B1CD70B1100FC07DA /* MIME.swift in Sources */,
				29B8769C1CD70B1100FC07DA /* NetClient.swift in Sources */,
				29B876871CD70AE800FC07DA /* ProgramSpecific.swift in Sources */,
				298BCF331DD4C44A007FF86A /* AnyUtil.swift in Sources */,
				29B876B01CD70B2800FC07DA /* RTMPConnection.swift in Sources */,
				295891221EEB8EC500CE51E1 /* FLVAVCPacketType.swift in Sources */,
				29B876B61CD70B2800FC07DA /* RTMPStream.swift in Sources */,
				29EA87EA1E79A3B70043A5F8 /* CMBlockBuffer+Extension.swift in Sources */,
				2926A9F31DE6F08F0074E3D2 /* TimerDriver.swift in Sources */,
				2976A4811D49025B00B53EF2 /* IOComponent.swift in Sources */,
				2976A47E1D48C5C700B53EF2 /* AVRecorder.swift in Sources */,
				29B876B21CD70B2800FC07DA /* RTMPMuxer.swift in Sources */,
				2958912E1EEB8F4100CE51E1 /* FLVSoundType.swift in Sources */,
				29D3D4D61ED04EAE00DD4AA6 /* DeviceUtil+Extenstion.swift in Sources */,
				29B876851CD70AE800FC07DA /* NALUnit.swift in Sources */,
				29EA87ED1E79A3E30043A5F8 /* CVPixelBuffer+Extension.swift in Sources */,
				2958912A1EEB8F1D00CE51E1 /* FLVSoundSize.swift in Sources */,
				ED10402623026E2A002FD528 /* NWSocket.swift in Sources */,
				29EA87DC1E79A0460043A5F8 /* Data+Extension.swift in Sources */,
				29B876BD1CD70B3900FC07DA /* CRC32.swift in Sources */,
				29EA87E61E79A2780043A5F8 /* CMAudioFormatDescription+Extension.swift in Sources */,
				29B876B51CD70B2800FC07DA /* RTMPSocket.swift in Sources */,
				29B876AB1CD70B2800FC07DA /* AMF0Serializer.swift in Sources */,
				29B8765B1CD70A7900FC07DA /* AudioConverter.swift in Sources */,
				29EA87D51E799F670043A5F8 /* Mirror+Extension.swift in Sources */,
				2942A4F821A9418A004E1BEE /* Running.swift in Sources */,
				29F6F4851DFB83E200920A3A /* RTMPHandshake.swift in Sources */,
				29EA87DF1E79A0810043A5F8 /* CMSampleBuffer+Extension.swift in Sources */,
				29EA87E21E79A1E90043A5F8 /* CMVideoFormatDescription+Extension.swift in Sources */,
				29D3D4D11ED04D1200DD4AA6 /* NetStream+Extension.swift in Sources */,
				29EA87D81E79A0090043A5F8 /* URL+Extension.swift in Sources */,
				29B876BC1CD70B3900FC07DA /* ByteArray.swift in Sources */,
				29B876831CD70AE800FC07DA /* AudioSpecificConfig.swift in Sources */,
				295891121EEB8D7200CE51E1 /* FLVFrameType.swift in Sources */,
				29B876961CD70AFE00FC07DA /* VideoEffect.swift in Sources */,
				29B876691CD70AB300FC07DA /* Constants.swift in Sources */,
				29B8766D1CD70AB300FC07DA /* DataConvertible.swift in Sources */,
				29B876781CD70ACE00FC07DA /* HTTPService.swift in Sources */,
				2976A4861D4903C300B53EF2 /* DeviceUtil.swift in Sources */,
				29C263181D00804A0098D4EF /* GLHKView.swift in Sources */,
				29B876881CD70AE800FC07DA /* TransportStream.swift in Sources */,
				29B876BE1CD70B3900FC07DA /* EventDispatcher.swift in Sources */,
				29B8769D1CD70B1100FC07DA /* NetService.swift in Sources */,
				29B8769E1CD70B1100FC07DA /* NetSocket.swift in Sources */,
				2958911A1EEB8E3F00CE51E1 /* FLVAudioCodec.swift in Sources */,
				295891261EEB8EF300CE51E1 /* FLVAACPacket.swift in Sources */,
				29B876791CD70ACE00FC07DA /* HTTPStream.swift in Sources */,
				292D8A331D8B293300DBECE2 /* MP4Sampler.swift in Sources */,
				29798E521CE5DF1A00F5CBD0 /* MP4Reader.swift in Sources */,
				295747911E37AC1000EF056E /* RTMPStreamDelegate.swift in Sources */,
				29B876AC1CD70B2800FC07DA /* AMF3Serializer.swift in Sources */,
				2916196C1E7F0768009FB344 /* CMFormatDescription+Extension.swift in Sources */,
				29B876921CD70AFE00FC07DA /* AVMixer.swift in Sources */,
				29DC17B321D0CC0600E26CED /* Atomic.swift in Sources */,
				2942424D1CF4C01300D65DCB /* MD5.swift in Sources */,
				29EA87D31E799F360043A5F8 /* ExpressibleByIntegerLiteral+Extension.swift in Sources */,
				29B8767A1CD70ACE00FC07DA /* M3U.swift in Sources */,
				29245AEF1D32348400AFFB9A /* VideoGravityUtil.swift in Sources */,
				29FD1B5022FF13190095A0BE /* VTSessionPropertyKey.swift in Sources */,
				29B876901CD70AFE00FC07DA /* AudioIOComponent.swift in Sources */,
				29B876771CD70ACE00FC07DA /* HTTPResponse.swift in Sources */,
				29B8765C1CD70A7900FC07DA /* H264Decoder.swift in Sources */,
			);
			runOnlyForDeploymentPostprocessing = 0;
		};
		29798E551CE60E5300F5CBD0 /* Sources */ = {
			isa = PBXSourcesBuildPhase;
			buildActionMask = 2147483647;
			files = (
				290EA89B1DFB619600053022 /* TSTests.swift in Sources */,
				294637A41EC8961C008EEC71 /* RTMPReaderTests.swift in Sources */,
				290EA8AD1DFB61E700053022 /* TimerDriverTests.swift in Sources */,
				290EA8A91DFB61E700053022 /* ByteArrayTests.swift in Sources */,
				295018221FFA1C9D00358E10 /* SinWaveUtil.swift in Sources */,
				294637A81EC89BC9008EEC71 /* Config.swift in Sources */,
				290EA8981DFB619600053022 /* MP4SamplerTests.swift in Sources */,
				295018201FFA1BD700358E10 /* AudioConverterTests.swift in Sources */,
				290EA8AC1DFB61E700053022 /* MD5Tests.swift in Sources */,
				290EA8A01DFB61B100053022 /* ASClassTests.swift in Sources */,
				2917CB662104CA2800F6823A /* AudioSpecificConfigTests.swift in Sources */,
				290EA8AB1DFB61E700053022 /* EventDispatcherTests.swift in Sources */,
				290EA8901DFB616000053022 /* Foundation+ExtensionTests.swift in Sources */,
				290EA8991DFB619600053022 /* PacketizedElementaryStreamTests.swift in Sources */,
				290EA8911DFB616000053022 /* SwiftCore+ExtensionTests.swift in Sources */,
				290EA89A1DFB619600053022 /* ProgramSpecificTests.swift in Sources */,
				290EA8931DFB617800053022 /* HTTPRequestTests.swift in Sources */,
				2976077F20A89FBB00DCF24F /* RTMPMessageTests.swift in Sources */,
				290EA8A11DFB61B100053022 /* RTMPChunkTests.swift in Sources */,
				290EA89F1DFB61B100053022 /* AMF0SerializerTests.swift in Sources */,
				290EA8AA1DFB61E700053022 /* CRC32Tests.swift in Sources */,
				035AFA042263868E009DD0BB /* RTMPStreamTests.swift in Sources */,
				290686031DFDB7A7008EB7ED /* RTMPConnectionTests.swift in Sources */,
			);
			runOnlyForDeploymentPostprocessing = 0;
		};
		29B876161CD701F900FC07DA /* Sources */ = {
			isa = PBXSourcesBuildPhase;
			buildActionMask = 2147483647;
			files = (
				29B876EC1CD70D5900FC07DA /* AudioConverter.swift in Sources */,
				29B876ED1CD70D5900FC07DA /* H264Decoder.swift in Sources */,
				29B876EE1CD70D5900FC07DA /* H264Encoder.swift in Sources */,
				29EA87EB1E79A3B70043A5F8 /* CMBlockBuffer+Extension.swift in Sources */,
				29B876F01CD70D5900FC07DA /* Constants.swift in Sources */,
				29EA87D91E79A0090043A5F8 /* URL+Extension.swift in Sources */,
				292AC17C1CF4C871004F5730 /* MD5.swift in Sources */,
				2958910B1EEB8D1800CE51E1 /* FLVReader.swift in Sources */,
				295747921E3A30A400EF056E /* RTMPStreamDelegate.swift in Sources */,
				29B876F41CD70D5900FC07DA /* DataConvertible.swift in Sources */,
				2916196D1E7F0777009FB344 /* CMFormatDescription+Extension.swift in Sources */,
				2976A4821D4902CE00B53EF2 /* IOComponent.swift in Sources */,
				29EA87E71E79A2780043A5F8 /* CMAudioFormatDescription+Extension.swift in Sources */,
				29FD1B5122FF13190095A0BE /* VTSessionPropertyKey.swift in Sources */,
				29B876F61CD70D5900FC07DA /* HTTPRequest.swift in Sources */,
				29B876F71CD70D5900FC07DA /* HTTPResponse.swift in Sources */,
				2942A4F921A9418A004E1BEE /* Running.swift in Sources */,
				29D3D4D31ED04D9600DD4AA6 /* NetStream+Extension.swift in Sources */,
				29EA87D61E799F6A0043A5F8 /* Mirror+Extension.swift in Sources */,
				29B876F81CD70D5900FC07DA /* HTTPService.swift in Sources */,
				29B876F91CD70D5900FC07DA /* HTTPStream.swift in Sources */,
				296543631D62FE9000734698 /* HKView.swift in Sources */,
				29B876FA1CD70D5900FC07DA /* M3U.swift in Sources */,
				292D8A341D8B294900DBECE2 /* MP4Sampler.swift in Sources */,
				29B876FD1CD70D5A00FC07DA /* AudioSpecificConfig.swift in Sources */,
				2958911F1EEB8E9600CE51E1 /* FLVSoundRate.swift in Sources */,
				2941746C22D069B300A2944F /* AudioEffect.swift in Sources */,
				296242631D8DBA8C00C451A3 /* TSReader.swift in Sources */,
				29B876FE1CD70D5A00FC07DA /* H264+AVC.swift in Sources */,
				295891171EEB8DFC00CE51E1 /* FLVTagType.swift in Sources */,
				294852571D852499002DE492 /* RTMPTSocket.swift in Sources */,
				29FD1B5522FF1C2D0095A0BE /* VTCompressionSessionPropertyKey.swift in Sources */,
				29245AEE1D32347E00AFFB9A /* VideoGravityUtil.swift in Sources */,
				292D8A351D8B294E00DBECE2 /* MP4Reader.swift in Sources */,
				29B876FF1CD70D5A00FC07DA /* NALUnit.swift in Sources */,
				29B877001CD70D5A00FC07DA /* PacketizedElementaryStream.swift in Sources */,
				295891131EEB8D7200CE51E1 /* FLVFrameType.swift in Sources */,
				29B877011CD70D5A00FC07DA /* ProgramSpecific.swift in Sources */,
				295891271EEB8EF300CE51E1 /* FLVAACPacket.swift in Sources */,
				299D6A512051A9720090E10A /* MTHKView.swift in Sources */,
				29B877021CD70D5A00FC07DA /* TransportStream.swift in Sources */,
				296242641D8DBA9000C451A3 /* TSWriter.swift in Sources */,
				2958912F1EEB8F4100CE51E1 /* FLVSoundType.swift in Sources */,
				29B877031CD70D5A00FC07DA /* AudioIOComponent.swift in Sources */,
				29B877051CD70D5A00FC07DA /* AVMixer.swift in Sources */,
				2992D1541ED04A2C008D9DC1 /* VideoIOComponent+Extension.swift in Sources */,
				2926A9EF1DE6B83F0074E3D2 /* MachUtil.swift in Sources */,
				2976A47F1D48FD6900B53EF2 /* AVRecorder.swift in Sources */,
				29B877071CD70D5A00FC07DA /* SoundTransform.swift in Sources */,
				29B877081CD70D5A00FC07DA /* VideoIOComponent.swift in Sources */,
				294CC9B422D9BEC000F9DD5C /* DisplayLink.swift in Sources */,
				29B877091CD70D5A00FC07DA /* VideoEffect.swift in Sources */,
				29B8770A1CD70D5A00FC07DA /* MIME.swift in Sources */,
				29B8770B1CD70D5A00FC07DA /* NetClient.swift in Sources */,
				29EA87EE1E79A3E30043A5F8 /* CVPixelBuffer+Extension.swift in Sources */,
				29B8770C1CD70D5A00FC07DA /* NetService.swift in Sources */,
				2958911B1EEB8E3F00CE51E1 /* FLVAudioCodec.swift in Sources */,
				296543611D62FE7100734698 /* GLHKView.swift in Sources */,
				29DC17B421D0CC0600E26CED /* Atomic.swift in Sources */,
				29EA87E01E79A0810043A5F8 /* CMSampleBuffer+Extension.swift in Sources */,
				29B8770D1CD70D5A00FC07DA /* NetSocket.swift in Sources */,
				29B8770E1CD70D5A00FC07DA /* AMF0Serializer.swift in Sources */,
				2976A4871D49045700B53EF2 /* DeviceUtil.swift in Sources */,
				29B8770F1CD70D5A00FC07DA /* AMF3Serializer.swift in Sources */,
				29B877101CD70D5A00FC07DA /* ASClass.swift in Sources */,
				29B877121CD70D5A00FC07DA /* RTMPChunk.swift in Sources */,
				29AF3FD01D7C745200E41212 /* NetStream.swift in Sources */,
				29F6F4861DFB862400920A3A /* RTMPHandshake.swift in Sources */,
				29B877131CD70D5A00FC07DA /* RTMPConnection.swift in Sources */,
				2958910F1EEB8D3C00CE51E1 /* FLVVideoCodec.swift in Sources */,
				295891021EEB7AFC00CE51E1 /* ScalingMode.swift in Sources */,
				29B877141CD70D5A00FC07DA /* RTMPMessage.swift in Sources */,
				29B877151CD70D5A00FC07DA /* RTMPMuxer.swift in Sources */,
				29EA87E31E79A1E90043A5F8 /* CMVideoFormatDescription+Extension.swift in Sources */,
				29B877171CD70D5A00FC07DA /* RTMPSharedObject.swift in Sources */,
				29B877181CD70D5A00FC07DA /* RTMPSocket.swift in Sources */,
				29EA87DD1E79A0460043A5F8 /* Data+Extension.swift in Sources */,
				29B877191CD70D5A00FC07DA /* RTMPStream.swift in Sources */,
				29B8771B1CD70D5A00FC07DA /* ByteArray.swift in Sources */,
				295891231EEB8EC500CE51E1 /* FLVAVCPacketType.swift in Sources */,
				29EA87DA1E79A00E0043A5F8 /* ExpressibleByIntegerLiteral+Extension.swift in Sources */,
				29D0E3681DD4CE3700863B3B /* AnyUtil.swift in Sources */,
				29B8771C1CD70D5A00FC07DA /* CRC32.swift in Sources */,
				2926A9F21DE6F08E0074E3D2 /* TimerDriver.swift in Sources */,
				2958912B1EEB8F1D00CE51E1 /* FLVSoundSize.swift in Sources */,
				29B8771D1CD70D5A00FC07DA /* EventDispatcher.swift in Sources */,
				2901A4EF1D437662002BBD23 /* DisplayLinkedQueue.swift in Sources */,
			);
			runOnlyForDeploymentPostprocessing = 0;
		};
		29C9327A1CD76FB800283FC5 /* Sources */ = {
			isa = PBXSourcesBuildPhase;
			buildActionMask = 2147483647;
			files = (
				291468191E581C8F00E619BA /* Preference.swift in Sources */,
				296897671CDB02940074D5F0 /* AppDelegate.swift in Sources */,
				296897681CDB02940074D5F0 /* LiveViewController.swift in Sources */,
				2955F51F1D09EBAD004CC995 /* VisualEffect.swift in Sources */,
				295074311E462105007F15A4 /* PreferenceViewController.swift in Sources */,
			);
			runOnlyForDeploymentPostprocessing = 0;
		};
		29C932901CD76FD300283FC5 /* Sources */ = {
			isa = PBXSourcesBuildPhase;
			buildActionMask = 2147483647;
			files = (
				2923A1F81D6300650019FBCD /* AppDelegate.swift in Sources */,
				2923A1F41D6300510019FBCD /* MainWindowController.swift in Sources */,
				2923A1F31D63004E0019FBCD /* VisualEffect.swift in Sources */,
				2916196A1E7EFF38009FB344 /* Preference.swift in Sources */,
				291619691E7EFEA8009FB344 /* MainViewController.swift in Sources */,
			);
			runOnlyForDeploymentPostprocessing = 0;
		};
		29D3D4D71ED0509900DD4AA6 /* Sources */ = {
			isa = PBXSourcesBuildPhase;
			buildActionMask = 2147483647;
			files = (
				29EB3E1F1ED059F7001CAE8B /* RTMPChunk.swift in Sources */,
				29EB3DFA1ED057A1001CAE8B /* CMVideoFormatDescription+Extension.swift in Sources */,
				29EB3E071ED05867001CAE8B /* NALUnit.swift in Sources */,
				29EB3E091ED0586B001CAE8B /* ProgramSpecific.swift in Sources */,
				29EB3E081ED05869001CAE8B /* PacketizedElementaryStream.swift in Sources */,
				29EB3E0A1ED0586F001CAE8B /* TransportStream.swift in Sources */,
				29EB3DFE1ED05849001CAE8B /* Data+Extension.swift in Sources */,
				29EB3E321ED05A2C001CAE8B /* ByteArray.swift in Sources */,
				29E7969A1ED197A800D75C6C /* GLHKView.swift in Sources */,
				29EB3E191ED05898001CAE8B /* NetSocket.swift in Sources */,
				29EB3E101ED0587F001CAE8B /* AVRecorder.swift in Sources */,
				2958910C1EEB8D1800CE51E1 /* FLVReader.swift in Sources */,
				29EB3E0F1ED0587C001CAE8B /* AVMixer.swift in Sources */,
				29EB3E1A1ED0589B001CAE8B /* NetStream.swift in Sources */,
				29EB3E211ED059FB001CAE8B /* RTMPHandshake.swift in Sources */,
				29EB3DF41ED05776001CAE8B /* CMBlockBuffer+Extension.swift in Sources */,
				29FD1B5622FF1C2D0095A0BE /* VTCompressionSessionPropertyKey.swift in Sources */,
				29EB3DF01ED05768001CAE8B /* H264Encoder.swift in Sources */,
				29EB3E351ED05A33001CAE8B /* DeviceUtil.swift in Sources */,
				29DC17B521D0CC0600E26CED /* Atomic.swift in Sources */,
				29EB3E261ED05A07001CAE8B /* RTMPStream.swift in Sources */,
				29EB3E111ED05881001CAE8B /* IOComponent.swift in Sources */,
				29EB3E3A1ED05A45001CAE8B /* TimerDriver.swift in Sources */,
				29EB3E131ED05887001CAE8B /* SoundTransform.swift in Sources */,
				29EB3DF81ED05799001CAE8B /* Mirror+Extension.swift in Sources */,
				29EB3E031ED0585D001CAE8B /* AudioSpecificConfig.swift in Sources */,
				29EB3E3B1ED05A48001CAE8B /* VideoGravityUtil.swift in Sources */,
				29EB3E141ED05889001CAE8B /* VideoIOComponent.swift in Sources */,
				29EB3E221ED059FD001CAE8B /* RTMPMessage.swift in Sources */,
				29EB3E371ED05A38001CAE8B /* MachUtil.swift in Sources */,
				29EB3E001ED05854001CAE8B /* HTTPService.swift in Sources */,
				29EB3DFF1ED05852001CAE8B /* HTTPResponse.swift in Sources */,
				29EB3E021ED05858001CAE8B /* M3U.swift in Sources */,
				29EB3E0D1ED05877001CAE8B /* AudioIOComponent.swift in Sources */,
				2942A4FA21A9418A004E1BEE /* Running.swift in Sources */,
				295891101EEB8D3C00CE51E1 /* FLVVideoCodec.swift in Sources */,
				295891031EEB7AFC00CE51E1 /* ScalingMode.swift in Sources */,
				29EB3DFD1ED05847001CAE8B /* CVPixelBuffer+Extension.swift in Sources */,
				2941746D22D069B300A2944F /* AudioEffect.swift in Sources */,
				29EB3E151ED0588C001CAE8B /* VideoEffect.swift in Sources */,
				29EB3E061ED05865001CAE8B /* MP4Sampler.swift in Sources */,
				29EB3E041ED05860001CAE8B /* H264+AVC.swift in Sources */,
				29EB3DEF1ED05766001CAE8B /* H264Decoder.swift in Sources */,
				29EB3DF71ED05797001CAE8B /* URL+Extension.swift in Sources */,
				29EB3E0B1ED05871001CAE8B /* TSReader.swift in Sources */,
				29EB3DF51ED05779001CAE8B /* CMFormatDescription+Extension.swift in Sources */,
				29EB3E381ED05A41001CAE8B /* MD5.swift in Sources */,
				29EB3E271ED05A09001CAE8B /* RTMPStreamDelegate.swift in Sources */,
				295891141EEB8D7200CE51E1 /* FLVFrameType.swift in Sources */,
				29EB3E1B1ED0589F001CAE8B /* AMF0Serializer.swift in Sources */,
				29EB3E0C1ED05874001CAE8B /* TSWriter.swift in Sources */,
				295891181EEB8DFC00CE51E1 /* FLVTagType.swift in Sources */,
				29EB3DF91ED0579C001CAE8B /* ExpressibleByIntegerLiteral+Extension.swift in Sources */,
				29EB3E201ED059F9001CAE8B /* RTMPConnection.swift in Sources */,
				29EB3E331ED05A2E001CAE8B /* DisplayLinkedQueue.swift in Sources */,
				29EB3E1D1ED058A5001CAE8B /* ASClass.swift in Sources */,
				29EB3E251ED05A04001CAE8B /* RTMPSocket.swift in Sources */,
				29EB3E311ED05A29001CAE8B /* AnyUtil.swift in Sources */,
				29EB3E1C1ED058A2001CAE8B /* AMF3Serializer.swift in Sources */,
				29EB3DEE1ED05763001CAE8B /* AudioConverter.swift in Sources */,
				29EB3E241ED05A02001CAE8B /* RTMPSharedObject.swift in Sources */,
				29EB3E231ED059FF001CAE8B /* RTMPMuxer.swift in Sources */,
				29EB3DF11ED0576C001CAE8B /* Constants.swift in Sources */,
				292F6DB11EEBB2040097EDBE /* AVFoundation.swift in Sources */,
				29EB3E011ED05856001CAE8B /* HTTPStream.swift in Sources */,
				29EB3E171ED05893001CAE8B /* NetClient.swift in Sources */,
				2958912C1EEB8F1D00CE51E1 /* FLVSoundSize.swift in Sources */,
				295891241EEB8EC500CE51E1 /* FLVAVCPacketType.swift in Sources */,
				299D6A532051A9920090E10A /* MTHKView.swift in Sources */,
				29EB3DF31ED05773001CAE8B /* CMAudioFormatDescription+Extension.swift in Sources */,
				29EB3DFC1ED057AC001CAE8B /* HTTPRequest.swift in Sources */,
				29EB3E161ED0588F001CAE8B /* MIME.swift in Sources */,
				295891301EEB8F4100CE51E1 /* FLVSoundType.swift in Sources */,
				295891201EEB8E9600CE51E1 /* FLVSoundRate.swift in Sources */,
				29EB3DF21ED05770001CAE8B /* DataConvertible.swift in Sources */,
				29EB3E361ED05A35001CAE8B /* EventDispatcher.swift in Sources */,
				29EB3E341ED05A30001CAE8B /* CRC32.swift in Sources */,
				29FD1B5222FF13190095A0BE /* VTSessionPropertyKey.swift in Sources */,
				29EB3E181ED05896001CAE8B /* NetService.swift in Sources */,
				295891281EEB8EF300CE51E1 /* FLVAACPacket.swift in Sources */,
				29EB3E051ED05862001CAE8B /* MP4Reader.swift in Sources */,
				2958911C1EEB8E3F00CE51E1 /* FLVAudioCodec.swift in Sources */,
				29EB3DF61ED0577C001CAE8B /* CMSampleBuffer+Extension.swift in Sources */,
				29EB3E281ED05A0C001CAE8B /* RTMPTSocket.swift in Sources */,
			);
			runOnlyForDeploymentPostprocessing = 0;
		};
		29D3D4EB1ED0531500DD4AA6 /* Sources */ = {
			isa = PBXSourcesBuildPhase;
			buildActionMask = 2147483647;
			files = (
				29EB3DEB1ED055B0001CAE8B /* ViewController.swift in Sources */,
				29E7968D1ED18C5300D75C6C /* Preference.swift in Sources */,
				29EB3DE91ED055A5001CAE8B /* AppDelegate.swift in Sources */,
			);
			runOnlyForDeploymentPostprocessing = 0;
		};
/* End PBXSourcesBuildPhase section */

/* Begin PBXTargetDependency section */
		2915EC6E1D85BDF100621092 /* PBXTargetDependency */ = {
			isa = PBXTargetDependency;
			target = 2915EC511D85BDF100621092 /* Screencast */;
			targetProxy = 2915EC6D1D85BDF100621092 /* PBXContainerItemProxy */;
		};
		29373DB9205524D700099860 /* PBXTargetDependency */ = {
			isa = PBXTargetDependency;
			target = 29D3D4DB1ED0509900DD4AA6 /* HaishinKit tvOS */;
			targetProxy = 29373DB8205524D700099860 /* PBXContainerItemProxy */;
		};
		29562B8B1E6BFFE000BB940A /* PBXTargetDependency */ = {
			isa = PBXTargetDependency;
			target = 29B8761A1CD701F900FC07DA /* HaishinKit macOS */;
			targetProxy = 29562B8A1E6BFFE000BB940A /* PBXContainerItemProxy */;
		};
		29798E601CE60E5300F5CBD0 /* PBXTargetDependency */ = {
			isa = PBXTargetDependency;
			target = 29B8761A1CD701F900FC07DA /* HaishinKit macOS */;
			targetProxy = 29798E5F1CE60E5300F5CBD0 /* PBXContainerItemProxy */;
		};
		29C932A91CD78B5500283FC5 /* PBXTargetDependency */ = {
			isa = PBXTargetDependency;
			target = 2945CBBC1B4BE66000104112 /* HaishinKit iOS */;
			targetProxy = 29C932A81CD78B5500283FC5 /* PBXContainerItemProxy */;
		};
/* End PBXTargetDependency section */

/* Begin PBXVariantGroup section */
		291619621E7EFA2A009FB344 /* Main.storyboard */ = {
			isa = PBXVariantGroup;
			children = (
				291619631E7EFA2A009FB344 /* Base */,
			);
			name = Main.storyboard;
			path = .;
			sourceTree = "<group>";
		};
		2968974D1CDB01DD0074D5F0 /* LaunchScreen.storyboard */ = {
			isa = PBXVariantGroup;
			children = (
				2968974E1CDB01DD0074D5F0 /* Base */,
			);
			name = LaunchScreen.storyboard;
			path = .;
			sourceTree = "<group>";
		};
		29D3D5021ED053C000DD4AA6 /* Main.storyboard */ = {
			isa = PBXVariantGroup;
			children = (
				29D3D5031ED053C000DD4AA6 /* Base */,
			);
			name = Main.storyboard;
			path = .;
			sourceTree = "<group>";
		};
/* End PBXVariantGroup section */

/* Begin XCBuildConfiguration section */
		2915EC701D85BDF200621092 /* Debug */ = {
			isa = XCBuildConfiguration;
			buildSettings = {
				CLANG_ANALYZER_NONNULL = YES;
				CLANG_WARN_DOCUMENTATION_COMMENTS = YES;
				CLANG_WARN_SUSPICIOUS_MOVES = YES;
				CODE_SIGN_IDENTITY = "iPhone Developer";
				"CODE_SIGN_IDENTITY[sdk=iphoneos*]" = "iPhone Developer";
				DEBUG_INFORMATION_FORMAT = dwarf;
				DEVELOPMENT_TEAM = SUEQ2SZ2L5;
				FRAMEWORK_SEARCH_PATHS = (
					"$(inherited)",
					"$(PROJECT_DIR)/Carthage/Build/iOS",
				);
				INFOPLIST_FILE = "$(SRCROOT)/Examples/iOS/Screencast/Info.plist";
				IPHONEOS_DEPLOYMENT_TARGET = 11.0;
				LD_RUNPATH_SEARCH_PATHS = "$(inherited) @executable_path/Frameworks @executable_path/../../Frameworks";
				PRODUCT_BUNDLE_IDENTIFIER = "com.haishinkit.HaishinKit.Example-iOS.Screencast";
				PRODUCT_NAME = "$(TARGET_NAME)";
				SKIP_INSTALL = YES;
				SWIFT_ACTIVE_COMPILATION_CONDITIONS = DEBUG;
				SWIFT_VERSION = 5.0;
			};
			name = Debug;
		};
		2915EC711D85BDF200621092 /* Release */ = {
			isa = XCBuildConfiguration;
			buildSettings = {
				CLANG_ANALYZER_NONNULL = YES;
				CLANG_WARN_DOCUMENTATION_COMMENTS = YES;
				CLANG_WARN_SUSPICIOUS_MOVES = YES;
				CODE_SIGN_IDENTITY = "iPhone Developer";
				"CODE_SIGN_IDENTITY[sdk=iphoneos*]" = "iPhone Developer";
				DEVELOPMENT_TEAM = SUEQ2SZ2L5;
				FRAMEWORK_SEARCH_PATHS = (
					"$(inherited)",
					"$(PROJECT_DIR)/Carthage/Build/iOS",
				);
				INFOPLIST_FILE = "$(SRCROOT)/Examples/iOS/Screencast/Info.plist";
				IPHONEOS_DEPLOYMENT_TARGET = 11.0;
				LD_RUNPATH_SEARCH_PATHS = "$(inherited) @executable_path/Frameworks @executable_path/../../Frameworks";
				PRODUCT_BUNDLE_IDENTIFIER = "com.haishinkit.HaishinKit.Example-iOS.Screencast";
				PRODUCT_NAME = "$(TARGET_NAME)";
				SKIP_INSTALL = YES;
				SWIFT_VERSION = 5.0;
			};
			name = Release;
		};
		2945CBD11B4BE66000104112 /* Debug */ = {
			isa = XCBuildConfiguration;
			buildSettings = {
				ALWAYS_SEARCH_USER_PATHS = NO;
				CLANG_CXX_LANGUAGE_STANDARD = "gnu++0x";
				CLANG_CXX_LIBRARY = "libc++";
				CLANG_ENABLE_MODULES = YES;
				CLANG_ENABLE_OBJC_ARC = YES;
				CLANG_WARN_BLOCK_CAPTURE_AUTORELEASING = YES;
				CLANG_WARN_BOOL_CONVERSION = YES;
				CLANG_WARN_COMMA = YES;
				CLANG_WARN_CONSTANT_CONVERSION = YES;
				CLANG_WARN_DEPRECATED_OBJC_IMPLEMENTATIONS = YES;
				CLANG_WARN_DIRECT_OBJC_ISA_USAGE = YES_ERROR;
				CLANG_WARN_EMPTY_BODY = YES;
				CLANG_WARN_ENUM_CONVERSION = YES;
				CLANG_WARN_INFINITE_RECURSION = YES;
				CLANG_WARN_INT_CONVERSION = YES;
				CLANG_WARN_NON_LITERAL_NULL_CONVERSION = YES;
				CLANG_WARN_OBJC_IMPLICIT_RETAIN_SELF = YES;
				CLANG_WARN_OBJC_LITERAL_CONVERSION = YES;
				CLANG_WARN_OBJC_ROOT_CLASS = YES_ERROR;
				CLANG_WARN_RANGE_LOOP_ANALYSIS = YES;
				CLANG_WARN_STRICT_PROTOTYPES = YES;
				CLANG_WARN_SUSPICIOUS_MOVE = YES;
				CLANG_WARN_UNREACHABLE_CODE = YES;
				CLANG_WARN__DUPLICATE_METHOD_MATCH = YES;
				"CODE_SIGN_IDENTITY[sdk=iphoneos*]" = "iPhone Developer";
				COPY_PHASE_STRIP = NO;
				CURRENT_PROJECT_VERSION = 1;
				DEBUG_INFORMATION_FORMAT = "dwarf-with-dsym";
				ENABLE_STRICT_OBJC_MSGSEND = YES;
				ENABLE_TESTABILITY = YES;
				GCC_C_LANGUAGE_STANDARD = gnu99;
				GCC_DYNAMIC_NO_PIC = NO;
				GCC_NO_COMMON_BLOCKS = YES;
				GCC_OPTIMIZATION_LEVEL = 0;
				GCC_PREPROCESSOR_DEFINITIONS = (
					"DEBUG=1",
					"$(inherited)",
				);
				GCC_SYMBOLS_PRIVATE_EXTERN = NO;
				GCC_WARN_64_TO_32_BIT_CONVERSION = YES;
				GCC_WARN_ABOUT_RETURN_TYPE = YES_ERROR;
				GCC_WARN_UNDECLARED_SELECTOR = YES;
				GCC_WARN_UNINITIALIZED_AUTOS = YES_AGGRESSIVE;
				GCC_WARN_UNUSED_FUNCTION = YES;
				GCC_WARN_UNUSED_VARIABLE = YES;
				IPHONEOS_DEPLOYMENT_TARGET = 8.3;
				MACOSX_DEPLOYMENT_TARGET = 10.11;
				MTL_ENABLE_DEBUG_INFO = YES;
				ONLY_ACTIVE_ARCH = YES;
				SDKROOT = iphoneos;
				SWIFT_OPTIMIZATION_LEVEL = "-Onone";
				TARGETED_DEVICE_FAMILY = "1,2";
				VERSIONING_SYSTEM = "apple-generic";
				VERSION_INFO_PREFIX = "";
			};
			name = Debug;
		};
		2945CBD21B4BE66000104112 /* Release */ = {
			isa = XCBuildConfiguration;
			buildSettings = {
				ALWAYS_SEARCH_USER_PATHS = NO;
				CLANG_CXX_LANGUAGE_STANDARD = "gnu++0x";
				CLANG_CXX_LIBRARY = "libc++";
				CLANG_ENABLE_MODULES = YES;
				CLANG_ENABLE_OBJC_ARC = YES;
				CLANG_WARN_BLOCK_CAPTURE_AUTORELEASING = YES;
				CLANG_WARN_BOOL_CONVERSION = YES;
				CLANG_WARN_COMMA = YES;
				CLANG_WARN_CONSTANT_CONVERSION = YES;
				CLANG_WARN_DEPRECATED_OBJC_IMPLEMENTATIONS = YES;
				CLANG_WARN_DIRECT_OBJC_ISA_USAGE = YES_ERROR;
				CLANG_WARN_EMPTY_BODY = YES;
				CLANG_WARN_ENUM_CONVERSION = YES;
				CLANG_WARN_INFINITE_RECURSION = YES;
				CLANG_WARN_INT_CONVERSION = YES;
				CLANG_WARN_NON_LITERAL_NULL_CONVERSION = YES;
				CLANG_WARN_OBJC_IMPLICIT_RETAIN_SELF = YES;
				CLANG_WARN_OBJC_LITERAL_CONVERSION = YES;
				CLANG_WARN_OBJC_ROOT_CLASS = YES_ERROR;
				CLANG_WARN_RANGE_LOOP_ANALYSIS = YES;
				CLANG_WARN_STRICT_PROTOTYPES = YES;
				CLANG_WARN_SUSPICIOUS_MOVE = YES;
				CLANG_WARN_UNREACHABLE_CODE = YES;
				CLANG_WARN__DUPLICATE_METHOD_MATCH = YES;
				"CODE_SIGN_IDENTITY[sdk=iphoneos*]" = "iPhone Developer";
				COPY_PHASE_STRIP = NO;
				CURRENT_PROJECT_VERSION = 1;
				DEBUG_INFORMATION_FORMAT = "dwarf-with-dsym";
				ENABLE_NS_ASSERTIONS = NO;
				ENABLE_STRICT_OBJC_MSGSEND = YES;
				GCC_C_LANGUAGE_STANDARD = gnu99;
				GCC_NO_COMMON_BLOCKS = YES;
				GCC_WARN_64_TO_32_BIT_CONVERSION = YES;
				GCC_WARN_ABOUT_RETURN_TYPE = YES_ERROR;
				GCC_WARN_UNDECLARED_SELECTOR = YES;
				GCC_WARN_UNINITIALIZED_AUTOS = YES_AGGRESSIVE;
				GCC_WARN_UNUSED_FUNCTION = YES;
				GCC_WARN_UNUSED_VARIABLE = YES;
				IPHONEOS_DEPLOYMENT_TARGET = 8.3;
				MACOSX_DEPLOYMENT_TARGET = 10.11;
				MTL_ENABLE_DEBUG_INFO = NO;
				SDKROOT = iphoneos;
				SWIFT_OPTIMIZATION_LEVEL = "-Owholemodule";
				TARGETED_DEVICE_FAMILY = "1,2";
				VALIDATE_PRODUCT = YES;
				VERSIONING_SYSTEM = "apple-generic";
				VERSION_INFO_PREFIX = "";
			};
			name = Release;
		};
		2945CBD41B4BE66000104112 /* Debug */ = {
			isa = XCBuildConfiguration;
			buildSettings = {
				APPLICATION_EXTENSION_API_ONLY = YES;
				CODE_SIGN_IDENTITY = "iPhone Developer";
				"CODE_SIGN_IDENTITY[sdk=iphoneos*]" = "";
				DEFINES_MODULE = YES;
				DEVELOPMENT_TEAM = SUEQ2SZ2L5;
				DYLIB_COMPATIBILITY_VERSION = 1;
				DYLIB_CURRENT_VERSION = 1;
				DYLIB_INSTALL_NAME_BASE = "@rpath";
				FRAMEWORK_SEARCH_PATHS = (
					"$(inherited)",
					"$(PROJECT_DIR)/Carthage/Build/iOS",
				);
				INFOPLIST_FILE = "$(SRCROOT)/Platforms/iOS/Info.plist";
				INSTALL_PATH = "$(LOCAL_LIBRARY_DIR)/Frameworks";
				IPHONEOS_DEPLOYMENT_TARGET = 8.0;
				LD_RUNPATH_SEARCH_PATHS = "$(inherited) @executable_path/Frameworks @loader_path/Frameworks";
				ONLY_ACTIVE_ARCH = YES;
				"OTHER_SWIFT_FLAGS[arch=*]" = "-Xfrontend -debug-time-function-bodies";
				PRODUCT_BUNDLE_IDENTIFIER = com.haishinkit.HaishinKit;
				PRODUCT_NAME = HaishinKit;
				PROVISIONING_PROFILE = "";
				SKIP_INSTALL = YES;
				SWIFT_INCLUDE_PATHS = "";
				SWIFT_VERSION = 5.0;
				TARGETED_DEVICE_FAMILY = "1,2";
			};
			name = Debug;
		};
		2945CBD51B4BE66000104112 /* Release */ = {
			isa = XCBuildConfiguration;
			buildSettings = {
				APPLICATION_EXTENSION_API_ONLY = YES;
				CODE_SIGN_IDENTITY = "iPhone Developer";
				"CODE_SIGN_IDENTITY[sdk=iphoneos*]" = "";
				DEFINES_MODULE = YES;
				DEVELOPMENT_TEAM = SUEQ2SZ2L5;
				DYLIB_COMPATIBILITY_VERSION = 1;
				DYLIB_CURRENT_VERSION = 1;
				DYLIB_INSTALL_NAME_BASE = "@rpath";
				FRAMEWORK_SEARCH_PATHS = (
					"$(inherited)",
					"$(PROJECT_DIR)/Carthage/Build/iOS",
				);
				INFOPLIST_FILE = "$(SRCROOT)/Platforms/iOS/Info.plist";
				INSTALL_PATH = "$(LOCAL_LIBRARY_DIR)/Frameworks";
				IPHONEOS_DEPLOYMENT_TARGET = 8.0;
				LD_RUNPATH_SEARCH_PATHS = "$(inherited) @executable_path/Frameworks @loader_path/Frameworks";
				PRODUCT_BUNDLE_IDENTIFIER = com.haishinkit.HaishinKit;
				PRODUCT_NAME = HaishinKit;
				PROVISIONING_PROFILE = "";
				SKIP_INSTALL = YES;
				SWIFT_INCLUDE_PATHS = "";
				SWIFT_VERSION = 5.0;
				TARGETED_DEVICE_FAMILY = "1,2";
			};
			name = Release;
		};
		29798E621CE60E5300F5CBD0 /* Debug */ = {
			isa = XCBuildConfiguration;
			buildSettings = {
				CLANG_ANALYZER_NONNULL = YES;
				CODE_SIGN_IDENTITY = "-";
				COMBINE_HIDPI_IMAGES = YES;
				DEBUG_INFORMATION_FORMAT = dwarf;
				FRAMEWORK_SEARCH_PATHS = (
					"$(inherited)",
					"$(PROJECT_DIR)/build/Debug",
					"$(PROJECT_DIR)/Carthage/Build/Mac",
				);
				INFOPLIST_FILE = Tests/Info.plist;
				LD_RUNPATH_SEARCH_PATHS = "$(inherited) @executable_path/../Frameworks @loader_path/../Frameworks";
				PRODUCT_BUNDLE_IDENTIFIER = com.haishinkit.HaishinKit.Tests;
				PRODUCT_NAME = "$(TARGET_NAME)";
				SDKROOT = macosx;
				SWIFT_VERSION = 5.0;
			};
			name = Debug;
		};
		29798E631CE60E5300F5CBD0 /* Release */ = {
			isa = XCBuildConfiguration;
			buildSettings = {
				CLANG_ANALYZER_NONNULL = YES;
				CODE_SIGN_IDENTITY = "-";
				COMBINE_HIDPI_IMAGES = YES;
				FRAMEWORK_SEARCH_PATHS = (
					"$(inherited)",
					"$(PROJECT_DIR)/build/Debug",
					"$(PROJECT_DIR)/Carthage/Build/Mac",
				);
				INFOPLIST_FILE = Tests/Info.plist;
				LD_RUNPATH_SEARCH_PATHS = "$(inherited) @executable_path/../Frameworks @loader_path/../Frameworks";
				PRODUCT_BUNDLE_IDENTIFIER = com.haishinkit.HaishinKit.Tests;
				PRODUCT_NAME = "$(TARGET_NAME)";
				SDKROOT = macosx;
				SWIFT_VERSION = 5.0;
			};
			name = Release;
		};
		29B876211CD701F900FC07DA /* Debug */ = {
			isa = XCBuildConfiguration;
			buildSettings = {
				APPLICATION_EXTENSION_API_ONLY = YES;
				CLANG_ANALYZER_NONNULL = YES;
				CODE_SIGN_IDENTITY = "-";
				COMBINE_HIDPI_IMAGES = YES;
				DEBUG_INFORMATION_FORMAT = dwarf;
				DEFINES_MODULE = YES;
				DYLIB_COMPATIBILITY_VERSION = 1;
				DYLIB_CURRENT_VERSION = 1;
				DYLIB_INSTALL_NAME_BASE = "@rpath";
				FRAMEWORK_SEARCH_PATHS = (
					"$(inherited)",
					"$(PROJECT_DIR)/Carthage/Build/Mac",
				);
				FRAMEWORK_VERSION = A;
				INFOPLIST_FILE = "$(SRCROOT)/Platforms/macOS/Info.plist";
				INSTALL_PATH = "$(LOCAL_LIBRARY_DIR)/Frameworks";
				LD_RUNPATH_SEARCH_PATHS = "$(inherited) @executable_path/../Frameworks @loader_path/Frameworks";
				MACOSX_DEPLOYMENT_TARGET = 10.11;
				"OTHER_SWIFT_FLAGS[arch=*]" = "-Xfrontend -debug-time-function-bodies";
				PRODUCT_BUNDLE_IDENTIFIER = com.haishinkit.HaishinKit;
				PRODUCT_NAME = HaishinKit;
				SDKROOT = macosx;
				SKIP_INSTALL = YES;
				SWIFT_VERSION = 5.0;
			};
			name = Debug;
		};
		29B876221CD701F900FC07DA /* Release */ = {
			isa = XCBuildConfiguration;
			buildSettings = {
				APPLICATION_EXTENSION_API_ONLY = YES;
				CLANG_ANALYZER_NONNULL = YES;
				CODE_SIGN_IDENTITY = "-";
				COMBINE_HIDPI_IMAGES = YES;
				DEFINES_MODULE = YES;
				DYLIB_COMPATIBILITY_VERSION = 1;
				DYLIB_CURRENT_VERSION = 1;
				DYLIB_INSTALL_NAME_BASE = "@rpath";
				FRAMEWORK_SEARCH_PATHS = (
					"$(inherited)",
					"$(PROJECT_DIR)/Carthage/Build/Mac",
				);
				FRAMEWORK_VERSION = A;
				INFOPLIST_FILE = "$(SRCROOT)/Platforms/macOS/Info.plist";
				INSTALL_PATH = "$(LOCAL_LIBRARY_DIR)/Frameworks";
				LD_RUNPATH_SEARCH_PATHS = "$(inherited) @executable_path/../Frameworks @loader_path/Frameworks";
				MACOSX_DEPLOYMENT_TARGET = 10.11;
				PRODUCT_BUNDLE_IDENTIFIER = com.haishinkit.HaishinKit;
				PRODUCT_NAME = HaishinKit;
				SDKROOT = macosx;
				SKIP_INSTALL = YES;
				SWIFT_VERSION = 5.0;
			};
			name = Release;
		};
		29C9328E1CD76FB800283FC5 /* Debug */ = {
			isa = XCBuildConfiguration;
			buildSettings = {
				ALWAYS_EMBED_SWIFT_STANDARD_LIBRARIES = YES;
				ASSETCATALOG_COMPILER_APPICON_NAME = AppIcon;
				CLANG_ANALYZER_NONNULL = YES;
				CODE_SIGN_IDENTITY = "iPhone Developer";
				"CODE_SIGN_IDENTITY[sdk=iphoneos*]" = "iPhone Developer";
				DEBUG_INFORMATION_FORMAT = dwarf;
				DEVELOPMENT_TEAM = SUEQ2SZ2L5;
				ENABLE_BITCODE = NO;
				FRAMEWORK_SEARCH_PATHS = (
					"$(inherited)",
					"$(PROJECT_DIR)/Carthage/Build/iOS",
				);
				GCC_OPTIMIZATION_LEVEL = 0;
				INFOPLIST_FILE = "$(SRCROOT)/Examples/iOS/Info.plist";
				IPHONEOS_DEPLOYMENT_TARGET = 8.0;
				LD_RUNPATH_SEARCH_PATHS = "$(inherited) @executable_path/Frameworks";
				ONLY_ACTIVE_ARCH = YES;
				PRODUCT_BUNDLE_IDENTIFIER = "com.haishinkit.HaishinKit.Example-iOS";
				PRODUCT_NAME = "$(TARGET_NAME)";
				SWIFT_VERSION = 5.0;
			};
			name = Debug;
		};
		29C9328F1CD76FB800283FC5 /* Release */ = {
			isa = XCBuildConfiguration;
			buildSettings = {
				ALWAYS_EMBED_SWIFT_STANDARD_LIBRARIES = YES;
				ASSETCATALOG_COMPILER_APPICON_NAME = AppIcon;
				CLANG_ANALYZER_NONNULL = YES;
				CODE_SIGN_IDENTITY = "iPhone Developer";
				"CODE_SIGN_IDENTITY[sdk=iphoneos*]" = "iPhone Developer";
				DEVELOPMENT_TEAM = SUEQ2SZ2L5;
				ENABLE_BITCODE = NO;
				FRAMEWORK_SEARCH_PATHS = (
					"$(inherited)",
					"$(PROJECT_DIR)/Carthage/Build/iOS",
				);
				INFOPLIST_FILE = "$(SRCROOT)/Examples/iOS/Info.plist";
				IPHONEOS_DEPLOYMENT_TARGET = 8.0;
				LD_RUNPATH_SEARCH_PATHS = "$(inherited) @executable_path/Frameworks";
				PRODUCT_BUNDLE_IDENTIFIER = "com.haishinkit.HaishinKit.Example-iOS";
				PRODUCT_NAME = "$(TARGET_NAME)";
				SWIFT_VERSION = 5.0;
			};
			name = Release;
		};
		29C9329F1CD76FD400283FC5 /* Debug */ = {
			isa = XCBuildConfiguration;
			buildSettings = {
				ALWAYS_EMBED_SWIFT_STANDARD_LIBRARIES = YES;
				ASSETCATALOG_COMPILER_APPICON_NAME = AppIcon;
				CLANG_ANALYZER_NONNULL = YES;
				CODE_SIGN_IDENTITY = "-";
				COMBINE_HIDPI_IMAGES = YES;
				DEBUG_INFORMATION_FORMAT = dwarf;
				FRAMEWORK_SEARCH_PATHS = (
					"$(inherited)",
					"$(PROJECT_DIR)/Carthage/Build/Mac",
				);
				INFOPLIST_FILE = "$(SRCROOT)/Examples/macOS/Info.plist";
				LD_RUNPATH_SEARCH_PATHS = "$(inherited) @executable_path/../Frameworks";
				PRODUCT_BUNDLE_IDENTIFIER = "com.haishinkit.HaishinKit.Example-macOS";
				PRODUCT_NAME = "$(TARGET_NAME)";
				SDKROOT = macosx;
				SWIFT_VERSION = 5.0;
			};
			name = Debug;
		};
		29C932A01CD76FD400283FC5 /* Release */ = {
			isa = XCBuildConfiguration;
			buildSettings = {
				ALWAYS_EMBED_SWIFT_STANDARD_LIBRARIES = YES;
				ASSETCATALOG_COMPILER_APPICON_NAME = AppIcon;
				CLANG_ANALYZER_NONNULL = YES;
				CODE_SIGN_IDENTITY = "-";
				COMBINE_HIDPI_IMAGES = YES;
				FRAMEWORK_SEARCH_PATHS = (
					"$(inherited)",
					"$(PROJECT_DIR)/Carthage/Build/Mac",
				);
				INFOPLIST_FILE = "$(SRCROOT)/Examples/macOS/Info.plist";
				LD_RUNPATH_SEARCH_PATHS = "$(inherited) @executable_path/../Frameworks";
				PRODUCT_BUNDLE_IDENTIFIER = "com.haishinkit.HaishinKit.Example-macOS";
				PRODUCT_NAME = "$(TARGET_NAME)";
				SDKROOT = macosx;
				SWIFT_VERSION = 5.0;
			};
			name = Release;
		};
		29D3D4E11ED0509900DD4AA6 /* Debug */ = {
			isa = XCBuildConfiguration;
			buildSettings = {
				CLANG_ANALYZER_NONNULL = YES;
				CLANG_ANALYZER_NUMBER_OBJECT_CONVERSION = YES_AGGRESSIVE;
				CLANG_WARN_DOCUMENTATION_COMMENTS = YES;
				CODE_SIGN_IDENTITY = "";
				DEBUG_INFORMATION_FORMAT = dwarf;
				DEFINES_MODULE = YES;
				DEVELOPMENT_TEAM = SUEQ2SZ2L5;
				DYLIB_COMPATIBILITY_VERSION = 1;
				DYLIB_CURRENT_VERSION = 1;
				DYLIB_INSTALL_NAME_BASE = "@rpath";
				FRAMEWORK_SEARCH_PATHS = (
					"$(inherited)",
					"$(PROJECT_DIR)/Carthage/Build/tvOS",
				);
				INFOPLIST_FILE = "$(SRCROOT)/Platforms/tvOS/Info.plist";
				INSTALL_PATH = "$(LOCAL_LIBRARY_DIR)/Frameworks";
				LD_RUNPATH_SEARCH_PATHS = "$(inherited) @executable_path/Frameworks @loader_path/Frameworks";
				PRODUCT_BUNDLE_IDENTIFIER = com.haishinkit.HaishinKit;
				PRODUCT_NAME = HaishinKit;
				SDKROOT = appletvos;
				SKIP_INSTALL = YES;
				SWIFT_ACTIVE_COMPILATION_CONDITIONS = DEBUG;
				SWIFT_VERSION = 5.0;
				TARGETED_DEVICE_FAMILY = 3;
				TVOS_DEPLOYMENT_TARGET = 10.2;
			};
			name = Debug;
		};
		29D3D4E21ED0509900DD4AA6 /* Release */ = {
			isa = XCBuildConfiguration;
			buildSettings = {
				CLANG_ANALYZER_NONNULL = YES;
				CLANG_ANALYZER_NUMBER_OBJECT_CONVERSION = YES_AGGRESSIVE;
				CLANG_WARN_DOCUMENTATION_COMMENTS = YES;
				CODE_SIGN_IDENTITY = "";
				DEFINES_MODULE = YES;
				DEVELOPMENT_TEAM = SUEQ2SZ2L5;
				DYLIB_COMPATIBILITY_VERSION = 1;
				DYLIB_CURRENT_VERSION = 1;
				DYLIB_INSTALL_NAME_BASE = "@rpath";
				FRAMEWORK_SEARCH_PATHS = (
					"$(inherited)",
					"$(PROJECT_DIR)/Carthage/Build/tvOS",
				);
				INFOPLIST_FILE = "$(SRCROOT)/Platforms/tvOS/Info.plist";
				INSTALL_PATH = "$(LOCAL_LIBRARY_DIR)/Frameworks";
				LD_RUNPATH_SEARCH_PATHS = "$(inherited) @executable_path/Frameworks @loader_path/Frameworks";
				PRODUCT_BUNDLE_IDENTIFIER = com.haishinkit.HaishinKit;
				PRODUCT_NAME = HaishinKit;
				SDKROOT = appletvos;
				SKIP_INSTALL = YES;
				SWIFT_VERSION = 5.0;
				TARGETED_DEVICE_FAMILY = 3;
				TVOS_DEPLOYMENT_TARGET = 10.2;
			};
			name = Release;
		};
		29D3D4FC1ED0531600DD4AA6 /* Debug */ = {
			isa = XCBuildConfiguration;
			buildSettings = {
				ALWAYS_EMBED_SWIFT_STANDARD_LIBRARIES = YES;
				ASSETCATALOG_COMPILER_APPICON_NAME = "App Icon & Top Shelf Image";
				ASSETCATALOG_COMPILER_LAUNCHIMAGE_NAME = LaunchImage;
				CLANG_ANALYZER_NONNULL = YES;
				CLANG_ANALYZER_NUMBER_OBJECT_CONVERSION = YES_AGGRESSIVE;
				CLANG_WARN_DOCUMENTATION_COMMENTS = YES;
				DEBUG_INFORMATION_FORMAT = dwarf;
				DEVELOPMENT_TEAM = SUEQ2SZ2L5;
				INFOPLIST_FILE = "$(SRCROOT)/Examples/tvOS/Info.plist";
				LD_RUNPATH_SEARCH_PATHS = "$(inherited) @executable_path/Frameworks";
				PRODUCT_BUNDLE_IDENTIFIER = "com.haishinkit.Example-tvOS";
				PRODUCT_NAME = "$(TARGET_NAME)";
				SDKROOT = appletvos;
				SWIFT_ACTIVE_COMPILATION_CONDITIONS = DEBUG;
				SWIFT_VERSION = 5.0;
				TARGETED_DEVICE_FAMILY = 3;
				TVOS_DEPLOYMENT_TARGET = 10.2;
			};
			name = Debug;
		};
		29D3D4FD1ED0531600DD4AA6 /* Release */ = {
			isa = XCBuildConfiguration;
			buildSettings = {
				ALWAYS_EMBED_SWIFT_STANDARD_LIBRARIES = YES;
				ASSETCATALOG_COMPILER_APPICON_NAME = "App Icon & Top Shelf Image";
				ASSETCATALOG_COMPILER_LAUNCHIMAGE_NAME = LaunchImage;
				CLANG_ANALYZER_NONNULL = YES;
				CLANG_ANALYZER_NUMBER_OBJECT_CONVERSION = YES_AGGRESSIVE;
				CLANG_WARN_DOCUMENTATION_COMMENTS = YES;
				DEVELOPMENT_TEAM = SUEQ2SZ2L5;
				INFOPLIST_FILE = "$(SRCROOT)/Examples/tvOS/Info.plist";
				LD_RUNPATH_SEARCH_PATHS = "$(inherited) @executable_path/Frameworks";
				PRODUCT_BUNDLE_IDENTIFIER = "com.haishinkit.Example-tvOS";
				PRODUCT_NAME = "$(TARGET_NAME)";
				SDKROOT = appletvos;
				SWIFT_VERSION = 5.0;
				TARGETED_DEVICE_FAMILY = 3;
				TVOS_DEPLOYMENT_TARGET = 10.2;
			};
			name = Release;
		};
/* End XCBuildConfiguration section */

/* Begin XCConfigurationList section */
		2915EC751D85BDF200621092 /* Build configuration list for PBXNativeTarget "Screencast" */ = {
			isa = XCConfigurationList;
			buildConfigurations = (
				2915EC701D85BDF200621092 /* Debug */,
				2915EC711D85BDF200621092 /* Release */,
			);
			defaultConfigurationIsVisible = 0;
			defaultConfigurationName = Release;
		};
		2945CBB71B4BE66000104112 /* Build configuration list for PBXProject "HaishinKit" */ = {
			isa = XCConfigurationList;
			buildConfigurations = (
				2945CBD11B4BE66000104112 /* Debug */,
				2945CBD21B4BE66000104112 /* Release */,
			);
			defaultConfigurationIsVisible = 0;
			defaultConfigurationName = Release;
		};
		2945CBD31B4BE66000104112 /* Build configuration list for PBXNativeTarget "HaishinKit iOS" */ = {
			isa = XCConfigurationList;
			buildConfigurations = (
				2945CBD41B4BE66000104112 /* Debug */,
				2945CBD51B4BE66000104112 /* Release */,
			);
			defaultConfigurationIsVisible = 0;
			defaultConfigurationName = Release;
		};
		29798E611CE60E5300F5CBD0 /* Build configuration list for PBXNativeTarget "Tests" */ = {
			isa = XCConfigurationList;
			buildConfigurations = (
				29798E621CE60E5300F5CBD0 /* Debug */,
				29798E631CE60E5300F5CBD0 /* Release */,
			);
			defaultConfigurationIsVisible = 0;
			defaultConfigurationName = Release;
		};
		29B876201CD701F900FC07DA /* Build configuration list for PBXNativeTarget "HaishinKit macOS" */ = {
			isa = XCConfigurationList;
			buildConfigurations = (
				29B876211CD701F900FC07DA /* Debug */,
				29B876221CD701F900FC07DA /* Release */,
			);
			defaultConfigurationIsVisible = 0;
			defaultConfigurationName = Release;
		};
		29C9328D1CD76FB800283FC5 /* Build configuration list for PBXNativeTarget "Example iOS" */ = {
			isa = XCConfigurationList;
			buildConfigurations = (
				29C9328E1CD76FB800283FC5 /* Debug */,
				29C9328F1CD76FB800283FC5 /* Release */,
			);
			defaultConfigurationIsVisible = 0;
			defaultConfigurationName = Release;
		};
		29C9329E1CD76FD400283FC5 /* Build configuration list for PBXNativeTarget "Example macOS" */ = {
			isa = XCConfigurationList;
			buildConfigurations = (
				29C9329F1CD76FD400283FC5 /* Debug */,
				29C932A01CD76FD400283FC5 /* Release */,
			);
			defaultConfigurationIsVisible = 0;
			defaultConfigurationName = Release;
		};
		29D3D4E31ED0509900DD4AA6 /* Build configuration list for PBXNativeTarget "HaishinKit tvOS" */ = {
			isa = XCConfigurationList;
			buildConfigurations = (
				29D3D4E11ED0509900DD4AA6 /* Debug */,
				29D3D4E21ED0509900DD4AA6 /* Release */,
			);
			defaultConfigurationIsVisible = 0;
			defaultConfigurationName = Release;
		};
		29D3D4FB1ED0531600DD4AA6 /* Build configuration list for PBXNativeTarget "Example tvOS" */ = {
			isa = XCConfigurationList;
			buildConfigurations = (
				29D3D4FC1ED0531600DD4AA6 /* Debug */,
				29D3D4FD1ED0531600DD4AA6 /* Release */,
			);
			defaultConfigurationIsVisible = 0;
			defaultConfigurationName = Release;
		};
/* End XCConfigurationList section */
	};
	rootObject = 2945CBB41B4BE66000104112 /* Project object */;
}<|MERGE_RESOLUTION|>--- conflicted
+++ resolved
@@ -328,24 +328,14 @@
 		29EF03781CD79A5400473D99 /* HaishinKit.h in Headers */ = {isa = PBXBuildFile; fileRef = 299F7E3B1CD71A97001E7272 /* HaishinKit.h */; settings = {ATTRIBUTES = (Public, ); }; };
 		29F6F4851DFB83E200920A3A /* RTMPHandshake.swift in Sources */ = {isa = PBXBuildFile; fileRef = 29F6F4841DFB83E200920A3A /* RTMPHandshake.swift */; };
 		29F6F4861DFB862400920A3A /* RTMPHandshake.swift in Sources */ = {isa = PBXBuildFile; fileRef = 29F6F4841DFB83E200920A3A /* RTMPHandshake.swift */; };
-<<<<<<< HEAD
-		29FD1B5022FF13190095A0BE /* VTSessionOption.swift in Sources */ = {isa = PBXBuildFile; fileRef = 29FD1B4F22FF13190095A0BE /* VTSessionOption.swift */; };
-		29FD1B5122FF13190095A0BE /* VTSessionOption.swift in Sources */ = {isa = PBXBuildFile; fileRef = 29FD1B4F22FF13190095A0BE /* VTSessionOption.swift */; };
-		29FD1B5222FF13190095A0BE /* VTSessionOption.swift in Sources */ = {isa = PBXBuildFile; fileRef = 29FD1B4F22FF13190095A0BE /* VTSessionOption.swift */; };
-		29FD1B5422FF1C2D0095A0BE /* VTCompressionSessionOption.swift in Sources */ = {isa = PBXBuildFile; fileRef = 29FD1B5322FF1C2D0095A0BE /* VTCompressionSessionOption.swift */; };
-		29FD1B5522FF1C2D0095A0BE /* VTCompressionSessionOption.swift in Sources */ = {isa = PBXBuildFile; fileRef = 29FD1B5322FF1C2D0095A0BE /* VTCompressionSessionOption.swift */; };
-		29FD1B5622FF1C2D0095A0BE /* VTCompressionSessionOption.swift in Sources */ = {isa = PBXBuildFile; fileRef = 29FD1B5322FF1C2D0095A0BE /* VTCompressionSessionOption.swift */; };
-		29FD1B5722FF24660095A0BE /* VTCompressionSessionOption.swift in Sources */ = {isa = PBXBuildFile; fileRef = 29FD1B5322FF1C2D0095A0BE /* VTCompressionSessionOption.swift */; };
-		ED104024230256DA002FD528 /* NetSocketCompatible.swift in Sources */ = {isa = PBXBuildFile; fileRef = ED104023230256DA002FD528 /* NetSocketCompatible.swift */; };
-		ED10402623026E2A002FD528 /* NWSocket.swift in Sources */ = {isa = PBXBuildFile; fileRef = ED10402523026E2A002FD528 /* NWSocket.swift */; };
-=======
 		29FD1B5022FF13190095A0BE /* VTSessionPropertyKey.swift in Sources */ = {isa = PBXBuildFile; fileRef = 29FD1B4F22FF13190095A0BE /* VTSessionPropertyKey.swift */; };
 		29FD1B5122FF13190095A0BE /* VTSessionPropertyKey.swift in Sources */ = {isa = PBXBuildFile; fileRef = 29FD1B4F22FF13190095A0BE /* VTSessionPropertyKey.swift */; };
 		29FD1B5222FF13190095A0BE /* VTSessionPropertyKey.swift in Sources */ = {isa = PBXBuildFile; fileRef = 29FD1B4F22FF13190095A0BE /* VTSessionPropertyKey.swift */; };
 		29FD1B5422FF1C2D0095A0BE /* VTCompressionSessionPropertyKey.swift in Sources */ = {isa = PBXBuildFile; fileRef = 29FD1B5322FF1C2D0095A0BE /* VTCompressionSessionPropertyKey.swift */; };
 		29FD1B5522FF1C2D0095A0BE /* VTCompressionSessionPropertyKey.swift in Sources */ = {isa = PBXBuildFile; fileRef = 29FD1B5322FF1C2D0095A0BE /* VTCompressionSessionPropertyKey.swift */; };
 		29FD1B5622FF1C2D0095A0BE /* VTCompressionSessionPropertyKey.swift in Sources */ = {isa = PBXBuildFile; fileRef = 29FD1B5322FF1C2D0095A0BE /* VTCompressionSessionPropertyKey.swift */; };
->>>>>>> 4e6ce4ee
+		ED104024230256DA002FD528 /* NetSocketCompatible.swift in Sources */ = {isa = PBXBuildFile; fileRef = ED104023230256DA002FD528 /* NetSocketCompatible.swift */; };
+		ED10402623026E2A002FD528 /* NWSocket.swift in Sources */ = {isa = PBXBuildFile; fileRef = ED10402523026E2A002FD528 /* NWSocket.swift */; };
 /* End PBXBuildFile section */
 
 /* Begin PBXContainerItemProxy section */
@@ -624,15 +614,10 @@
 		29EA87EC1E79A3E30043A5F8 /* CVPixelBuffer+Extension.swift */ = {isa = PBXFileReference; fileEncoding = 4; lastKnownFileType = sourcecode.swift; path = "CVPixelBuffer+Extension.swift"; sourceTree = "<group>"; };
 		29F04FF21F3388B000172706 /* HaishinKit.podspec */ = {isa = PBXFileReference; fileEncoding = 4; lastKnownFileType = text; path = HaishinKit.podspec; sourceTree = "<group>"; };
 		29F6F4841DFB83E200920A3A /* RTMPHandshake.swift */ = {isa = PBXFileReference; fileEncoding = 4; lastKnownFileType = sourcecode.swift; path = RTMPHandshake.swift; sourceTree = "<group>"; };
-<<<<<<< HEAD
-		29FD1B4F22FF13190095A0BE /* VTSessionOption.swift */ = {isa = PBXFileReference; lastKnownFileType = sourcecode.swift; path = VTSessionOption.swift; sourceTree = "<group>"; };
-		29FD1B5322FF1C2D0095A0BE /* VTCompressionSessionOption.swift */ = {isa = PBXFileReference; lastKnownFileType = sourcecode.swift; path = VTCompressionSessionOption.swift; sourceTree = "<group>"; };
+		29FD1B4F22FF13190095A0BE /* VTSessionPropertyKey.swift */ = {isa = PBXFileReference; lastKnownFileType = sourcecode.swift; path = VTSessionPropertyKey.swift; sourceTree = "<group>"; };
+		29FD1B5322FF1C2D0095A0BE /* VTCompressionSessionPropertyKey.swift */ = {isa = PBXFileReference; lastKnownFileType = sourcecode.swift; path = VTCompressionSessionPropertyKey.swift; sourceTree = "<group>"; };
 		ED104023230256DA002FD528 /* NetSocketCompatible.swift */ = {isa = PBXFileReference; lastKnownFileType = sourcecode.swift; path = NetSocketCompatible.swift; sourceTree = "<group>"; };
 		ED10402523026E2A002FD528 /* NWSocket.swift */ = {isa = PBXFileReference; lastKnownFileType = sourcecode.swift; path = NWSocket.swift; sourceTree = "<group>"; };
-=======
-		29FD1B4F22FF13190095A0BE /* VTSessionPropertyKey.swift */ = {isa = PBXFileReference; lastKnownFileType = sourcecode.swift; path = VTSessionPropertyKey.swift; sourceTree = "<group>"; };
-		29FD1B5322FF1C2D0095A0BE /* VTCompressionSessionPropertyKey.swift */ = {isa = PBXFileReference; lastKnownFileType = sourcecode.swift; path = VTCompressionSessionPropertyKey.swift; sourceTree = "<group>"; };
->>>>>>> 4e6ce4ee
 /* End PBXFileReference section */
 
 /* Begin PBXFrameworksBuildPhase section */
