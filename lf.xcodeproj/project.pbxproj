--- conflicted
+++ resolved
@@ -293,11 +293,7 @@
 		29C263171D00804A0098D4EF /* VideoIOView.swift */ = {isa = PBXFileReference; fileEncoding = 4; lastKnownFileType = sourcecode.swift; name = VideoIOView.swift; path = Platforms/iOS/VideoIOView.swift; sourceTree = "<group>"; };
 		29C9327E1CD76FB800283FC5 /* Example iOS.app */ = {isa = PBXFileReference; explicitFileType = wrapper.application; includeInIndex = 0; path = "Example iOS.app"; sourceTree = BUILT_PRODUCTS_DIR; };
 		29C932941CD76FD300283FC5 /* Example OSX.app */ = {isa = PBXFileReference; explicitFileType = wrapper.application; includeInIndex = 0; path = "Example OSX.app"; sourceTree = BUILT_PRODUCTS_DIR; };
-<<<<<<< HEAD
 		29D7B77A1D0CD95500557C96 /* VideoIOView.swift */ = {isa = PBXFileReference; fileEncoding = 4; lastKnownFileType = sourcecode.swift; name = VideoIOView.swift; path = Platforms/OSX/VideoIOView.swift; sourceTree = "<group>"; };
-=======
-		29E11B2B1D2BAD8500590213 /* Stream.swift */ = {isa = PBXFileReference; fileEncoding = 4; lastKnownFileType = sourcecode.swift; name = Stream.swift; path = Sources/Media/Stream.swift; sourceTree = SOURCE_ROOT; };
->>>>>>> d3ffc1e3
 		29E5C0F91D05B32700407208 /* AudioUtil.swift */ = {isa = PBXFileReference; fileEncoding = 4; lastKnownFileType = sourcecode.swift; name = AudioUtil.swift; path = Platforms/iOS/AudioUtil.swift; sourceTree = "<group>"; };
 		29E5C0FB1D05B3AA00407208 /* AudioUtil.swift */ = {isa = PBXFileReference; fileEncoding = 4; lastKnownFileType = sourcecode.swift; name = AudioUtil.swift; path = Platforms/OSX/AudioUtil.swift; sourceTree = "<group>"; };
 		29FE61461CF7DD2700E51833 /* AMF0SerializerTests.swift */ = {isa = PBXFileReference; fileEncoding = 4; lastKnownFileType = sourcecode.swift; path = AMF0SerializerTests.swift; sourceTree = "<group>"; };
